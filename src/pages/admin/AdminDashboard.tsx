import React, { useState, useEffect } from 'react';
<<<<<<< HEAD
import { Users, FileText, CreditCard, BarChart3, Menu, X, MessageCircle, TrendingUp, AlertCircle, Image, Mail, PieChart, Settings, UserCheck, Calendar } from 'lucide-react';
=======
import { Users, FileText, CreditCard, BarChart3, Menu, X, MessageCircle, TrendingUp, AlertCircle, Image, Mail, PieChart, Settings, UserCheck, DollarSign } from 'lucide-react';
>>>>>>> 5b624d09
import AdminUserManagement from './users/AdminUserManagement';
import AdminSummaryManagement from './summaries/AdminSummaryManagement';
import AdminQuestPayment from './payments/AdminQuestPayment';
import AdminFeedbackManagement from './feedback/AdminFeedbackManagement';
import Analytics from './Analytics';
import AdminBlog from './blog';
import AdminImages from './images/AdminImages';
import NewsletterSubscribers from './NewsletterSubscribers';
import WebsiteSettings from './settings/WebsiteSettings';
import AdminInfluencerManagement from './influencers/AdminInfluencerManagement';
import AdminPricingManagement from './pricing/AdminPricingManagement';
import { fetchDashboardStats, formatQuickStats, getDashboardInsights } from '@/services/admin-dashboard';
import type { DashboardStats, QuickStats } from '@/services/admin-dashboard';
import VillaEditionsManagement from './editions/VillaEditionsManagement';

// Define menu items
const menuItems = [
  {
    id: 'overview',
    label: 'Dashboard Overview',
    icon: BarChart3,
    component: null
  },
  {
    id: 'analytics',
    label: 'Analytics',
    icon: PieChart,
    component: Analytics
  },
  {
    id: 'blog',
    label: 'Blog Management',
    icon: FileText,
    component: AdminBlog
  },
  {
    id: 'images',
    label: 'Image Management',
    icon: Image,
    component: AdminImages
  },
  {
    id: 'newsletter',
    label: 'Newsletter Subscribers',
    icon: Mail,
    component: NewsletterSubscribers
  },
  {
    id: 'settings',
    label: 'Website Settings',
    icon: Settings,
    component: WebsiteSettings
  },
  {
    id: 'editions',
    label: 'Villa Editions',
    icon: Calendar,
    component: VillaEditionsManagement  // We'll create this component next
  },
  {
    id: 'influencers',
    label: 'Influencer Management',
    icon: UserCheck,
    component: AdminInfluencerManagement
  },
  {
    id: 'users',
    label: 'User Management',
    icon: Users,
    component: AdminUserManagement
  },
  {
    id: 'summaries',
    label: 'Summary Management',
    icon: FileText,
    component: AdminSummaryManagement
  },
  {
    id: 'payments',
    label: 'Payment Dashboard',
    icon: CreditCard,
    component: AdminQuestPayment
  },
  {
    id: 'pricing',
    label: 'Pricing Management',
    icon: DollarSign,
    component: AdminPricingManagement
  },
  {
    id: 'feedback',
    label: 'Feedback Management',
    icon: MessageCircle,
    component: AdminFeedbackManagement
  }
];

// Simple Overview Component
const DashboardOverview: React.FC = () => {
  const [loading, setLoading] = useState(true);
  const [error, setError] = useState<string | null>(null);
  const [dashboardStats, setDashboardStats] = useState<DashboardStats | null>(null);
  const [quickStats, setQuickStats] = useState<QuickStats[]>([]);
  
  // Fetch dashboard data
  const fetchDashboardData = async () => {
    setLoading(true);
    setError(null);
    
    try {
      const response = await fetchDashboardStats();
      
      if (response.success && response.data) {
        setDashboardStats(response.data);
        setQuickStats(formatQuickStats(response.data));
      } else {
        setError(response.error || 'Failed to load dashboard statistics');
      }
    } catch (err: any) {
      setError(err.message || 'An error occurred while loading dashboard data');
    } finally {
      setLoading(false);
    }
  };
  
  useEffect(() => {
    fetchDashboardData();
  }, []);
  
  // Get icon component based on icon type
  const getIconComponent = (iconType: string) => {
    const iconMap = {
      users: Users,
      summaries: FileText,
      payments: CreditCard,
      feedback: MessageCircle,
    };
    return iconMap[iconType as keyof typeof iconMap] || Users;
  };
  
  // Get color classes based on color type
  const getColorClasses = (colorType: string) => {
    const colorMap = {
      blue: { icon: 'text-blue-500', trend: 'text-blue-600' },
      green: { icon: 'text-green-500', trend: 'text-green-600' },
      purple: { icon: 'text-purple-500', trend: 'text-purple-600' },
      orange: { icon: 'text-orange-500', trend: 'text-orange-600' },
    };
    return colorMap[colorType as keyof typeof colorMap] || colorMap.blue;
  };
  
  return (
    <div className="p-8">
      <div className="mb-8">
        <h1 className="text-3xl font-black text-gray-900 mb-2">Dashboard Overview</h1>
        <p className="text-gray-600">Welcome to the admin dashboard. Here's your business overview.</p>
      </div>
      
      {/* Error State */}
      {error && (
        <div className="bg-red-50 border border-red-200 rounded-lg p-4 mb-6">
          <div className="flex items-center gap-2">
            <AlertCircle className="h-5 w-5 text-red-500" />
            <h3 className="text-red-800 font-semibold">Error Loading Dashboard</h3>
          </div>
          <p className="text-red-600 text-sm mt-1">{error}</p>
          <button 
            onClick={fetchDashboardData}
            className="mt-3 px-4 py-2 bg-red-600 text-white rounded-lg hover:bg-red-700 text-sm"
          >
            Retry
          </button>
        </div>
      )}
      
      <div className="grid grid-cols-1 md:grid-cols-2 lg:grid-cols-4 gap-6">
        {/* Quick Stats Cards */}
        {loading ? (
          // Loading skeleton cards
          Array.from({ length: 4 }).map((_, index) => (
            <div key={`loading-${index}`} className="bg-white rounded-xl p-6 border border-gray-200 shadow-sm animate-pulse">
              <div className="flex items-center justify-between mb-4">
                <div className="h-5 bg-gray-200 rounded w-20"></div>
                <div className="h-8 w-8 bg-gray-200 rounded"></div>
              </div>
              <div className="h-8 bg-gray-200 rounded w-24 mb-2"></div>
              <div className="h-4 bg-gray-200 rounded w-32"></div>
            </div>
          ))
        ) : (
          // Real stats cards
          quickStats.map((stat, index) => {
            const IconComponent = getIconComponent(stat.icon);
            const colors = getColorClasses(stat.color);
            
            return (
              <div key={index} className="bg-white rounded-xl p-6 border border-gray-200 shadow-sm hover:shadow-md transition-shadow">
                <div className="flex items-center justify-between mb-4">
                  <h3 className="text-lg font-semibold text-gray-900">{stat.label}</h3>
                  <IconComponent className={`h-8 w-8 ${colors.icon}`} />
                </div>
                <p className="text-3xl font-bold text-gray-900 mb-2">{stat.value}</p>
                {stat.change && (
                  <div className="flex items-center gap-1">
                    <TrendingUp className={`h-4 w-4 ${colors.trend}`} />
                    <span className={`text-sm font-medium ${colors.trend}`}>
                      +{stat.change.value.toLocaleString()}
                    </span>
                    <span className="text-sm text-gray-600">{stat.change.period}</span>
                  </div>
                )}
              </div>
            );
          })
        )}
      </div>
      
      {/* Regional Revenue Breakdown - More Prominent */}
      {dashboardStats && !loading && (
        <div className="mt-8">
          <div className="bg-white rounded-xl p-6 border border-gray-200 shadow-sm mb-6">
            <h3 className="text-xl font-bold text-gray-900 mb-6 flex items-center gap-2">
              🌍 Revenue by Region
            </h3>
            <div className="grid grid-cols-1 md:grid-cols-2 gap-6">
              <div className="bg-green-50 rounded-lg p-4 border border-green-200">
                <div className="flex items-center justify-between mb-2">
                  <h4 className="text-lg font-semibold text-green-800">🇮🇳 India Revenue</h4>
                </div>
                <div className="text-2xl font-bold text-green-700 mb-1">
                  ${dashboardStats.payments.indiaRevenueUSD.toLocaleString()} + ₹{dashboardStats.payments.indiaRevenueINR.toLocaleString()}
                </div>
                <div className="text-sm text-green-600">
                  USD: ${dashboardStats.payments.indiaRevenueUSD.toLocaleString()} | INR: ₹{dashboardStats.payments.indiaRevenueINR.toLocaleString()}
                </div>
                <div className="text-xs text-green-500 mt-1">
                  PayPal USD + Razorpay INR from Indian users
                </div>
              </div>
              
              <div className="bg-blue-50 rounded-lg p-4 border border-blue-200">
                <div className="flex items-center justify-between mb-2">
                  <h4 className="text-lg font-semibold text-blue-800">🌎 International Revenue</h4>
                </div>
                <div className="text-2xl font-bold text-blue-700 mb-1">
                  ${dashboardStats.payments.internationalRevenueUSD.toLocaleString()}
                </div>
                <div className="text-sm text-blue-600">
                  USD Only
                </div>
                <div className="text-xs text-blue-500 mt-1">
                  PayPal + Razorpay USD from international users
                </div>
              </div>
            </div>
          </div>
        </div>
      )}
      
      {/* Business Insights */}
      {dashboardStats && !loading && (
        <div className="grid grid-cols-1 lg:grid-cols-2 gap-6">
          {/* Key Metrics */}
          <div className="bg-white rounded-xl p-6 border border-gray-200 shadow-sm">
            <h3 className="text-lg font-semibold text-gray-900 mb-4">Key Business Metrics</h3>
            <div className="space-y-4">
              {(() => {
                const insights = getDashboardInsights(dashboardStats);
                return (
                  <>
                    <div className="flex justify-between items-center py-2 border-b border-gray-100">
                      <span className="text-sm font-medium text-gray-600">Conversion Rate</span>
                      <span className="text-lg font-bold text-green-600">{insights.businessMetrics.conversionRate}%</span>
                    </div>
                    <div className="flex justify-between items-center py-2 border-b border-gray-100">
                      <span className="text-sm font-medium text-gray-600">Payment Success Rate</span>
                      <span className="text-lg font-bold text-blue-600">{insights.businessMetrics.paymentSuccessRate}%</span>
                    </div>
                    <div className="flex justify-between items-center py-2 border-b border-gray-100">
                      <span className="text-sm font-medium text-gray-600">Active Users (7 days)</span>
                      <span className="text-lg font-bold text-purple-600">{insights.userEngagement.activeUsersRatio}%</span>
                    </div>
                    <div className="flex justify-between items-center py-2">
                      <span className="text-sm font-medium text-gray-600">Avg Revenue per Payment</span>
                      <span className="text-lg font-bold text-orange-600">${insights.businessMetrics.averageRevenue}</span>
                    </div>
                  </>
                );
              })()}
            </div>
          </div>
          
          {/* Quick Actions */}
          <div className="bg-white rounded-xl p-6 border border-gray-200 shadow-sm">
            <h3 className="text-lg font-semibold text-gray-900 mb-4">Quick Actions</h3>
            <div className="grid grid-cols-1 md:grid-cols-2 gap-4">
              <button className="flex items-center gap-3 p-4 bg-blue-50 hover:bg-blue-100 rounded-lg transition-colors text-left">
                <Users className="h-5 w-5 text-blue-600" />
                <div>
                  <span className="text-blue-800 font-medium block">Manage Users</span>
                  <span className="text-blue-600 text-xs">{dashboardStats.users.totalUsers.toLocaleString()} total</span>
                </div>
              </button>
              <button className="flex items-center gap-3 p-4 bg-green-50 hover:bg-green-100 rounded-lg transition-colors text-left">
                <FileText className="h-5 w-5 text-green-600" />
                <div>
                  <span className="text-green-800 font-medium block">View Summaries</span>
                  <span className="text-green-600 text-xs">{dashboardStats.summaries.totalSummaries.toLocaleString()} generated</span>
                </div>
              </button>
              <button className="flex items-center gap-3 p-4 bg-purple-50 hover:bg-purple-100 rounded-lg transition-colors text-left">
                <CreditCard className="h-5 w-5 text-purple-600" />
                <div>
                  <span className="text-purple-800 font-medium block">Payment Reports</span>
                  <span className="text-purple-600 text-xs">
                    ${dashboardStats.payments.totalRevenueUSD.toLocaleString()} + ₹{dashboardStats.payments.totalRevenueINR.toLocaleString()}
                  </span>
                </div>
              </button>
              <button className="flex items-center gap-3 p-4 bg-orange-50 hover:bg-orange-100 rounded-lg transition-colors text-left">
                <MessageCircle className="h-5 w-5 text-orange-600" />
                <div>
                  <span className="text-orange-800 font-medium block">View Feedback</span>
                  <span className="text-orange-600 text-xs">{dashboardStats.feedback.totalFeedbacks.toLocaleString()} received</span>
                </div>
              </button>
            </div>
          </div>
        </div>
      )}
    </div>
  );
};

const AdminDashboard: React.FC = () => {
  const [activeMenuItem, setActiveMenuItem] = useState('overview');
  const [sidebarOpen, setSidebarOpen] = useState(true);

  // Get the active component
  const getActiveComponent = () => {
    const activeItem = menuItems.find(item => item.id === activeMenuItem);
    
    if (!activeItem) return <DashboardOverview />;
    
    if (activeItem.id === 'overview') {
      return <DashboardOverview />;
    }
    
    if (activeItem.component) {
      const Component = activeItem.component;
      return <Component />;
    }
    
    return <DashboardOverview />;
  };

  return (
    <div className="flex h-screen bg-gray-50">
      {/* Sidebar */}
      <div className={`${sidebarOpen ? 'w-72' : 'w-24'} bg-white border-r border-gray-200 transition-all duration-300 flex flex-col shadow-sm`}>
        {/* Sidebar Header */}
        <div className="flex items-center justify-between p-4 border-b border-gray-200">
          {sidebarOpen && (
            <h2 className="text-xl font-bold text-gray-900">Admin Panel</h2>
          )}
          <button
            onClick={() => setSidebarOpen(!sidebarOpen)}
            className="p-2 rounded-lg hover:bg-gray-100 transition-colors"
          >
            {sidebarOpen ? <X className="h-5 w-5" /> : <Menu className="h-5 w-5" />}
          </button>
        </div>

        {/* Navigation Menu */}
        <nav className="flex-1 p-4">
          <ul className="space-y-2">
            {menuItems.map((item) => {
              const Icon = item.icon;
              const isActive = activeMenuItem === item.id;
              
              return (
                <li key={item.id}>
                  <button
                    onClick={() => setActiveMenuItem(item.id)}
                    className={`w-full flex items-center gap-3 px-3 py-2 rounded-lg text-left transition-colors ${
                      isActive
                        ? 'bg-blue-50 text-blue-700 border border-blue-200'
                        : 'text-gray-700 hover:bg-gray-50 hover:text-gray-900'
                    }`}
                    title={sidebarOpen ? '' : item.label}
                  >
                    <Icon className={`h-5 w-5 ${isActive ? 'text-blue-600' : 'text-gray-500'}`} />
                    {sidebarOpen && (
                      <span className={`font-medium ${isActive ? 'text-blue-700' : 'text-gray-700'}`}>
                        {item.label}
                      </span>
                    )}
                  </button>
                </li>
              );
            })}
          </ul>
        </nav>

        {/* Sidebar Footer */}
        <div className="p-4 border-t border-gray-200">
          <div className={`flex items-center gap-3 ${!sidebarOpen && 'justify-center'}`}>
            <div className="h-8 w-8 rounded-full bg-blue-600 flex items-center justify-center">
              <span className="text-white text-sm font-semibold">A</span>
            </div>
            {sidebarOpen && (
              <div>
                <p className="text-sm font-medium text-gray-900">Admin User</p>
                <p className="text-xs text-gray-500">admin@fraterny.com</p>
              </div>
            )}
          </div>
        </div>
      </div>

      {/* Main Content Area */}
      <div className="flex-1 flex flex-col overflow-hidden">
        {/* Top Bar */}
        <header className="bg-white border-b border-gray-200 px-6 py-4 shadow-sm">
          <div className="flex items-center justify-between">
            <h1 className="text-2xl font-bold text-gray-900">
              {menuItems.find(item => item.id === activeMenuItem)?.label || 'Dashboard'}
            </h1>
            <div className="flex items-center gap-4">
              <div className="text-sm text-gray-500">
                Last updated: {new Date().toLocaleString()}
              </div>
            </div>
          </div>
        </header>

        {/* Main Content */}
        <main className="flex-1 overflow-auto">
          {getActiveComponent()}
        </main>
      </div>
    </div>
  );
};

export default AdminDashboard;<|MERGE_RESOLUTION|>--- conflicted
+++ resolved
@@ -1,9 +1,5 @@
 import React, { useState, useEffect } from 'react';
-<<<<<<< HEAD
 import { Users, FileText, CreditCard, BarChart3, Menu, X, MessageCircle, TrendingUp, AlertCircle, Image, Mail, PieChart, Settings, UserCheck, Calendar } from 'lucide-react';
-=======
-import { Users, FileText, CreditCard, BarChart3, Menu, X, MessageCircle, TrendingUp, AlertCircle, Image, Mail, PieChart, Settings, UserCheck, DollarSign } from 'lucide-react';
->>>>>>> 5b624d09
 import AdminUserManagement from './users/AdminUserManagement';
 import AdminSummaryManagement from './summaries/AdminSummaryManagement';
 import AdminQuestPayment from './payments/AdminQuestPayment';
