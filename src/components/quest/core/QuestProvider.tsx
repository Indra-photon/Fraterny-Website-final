// import React, { useState, useEffect, useMemo, useRef } from 'react';
// import { useNavigate } from 'react-router-dom';
// import { useAuth } from '../../../contexts/AuthContext';
// import axios from 'axios';
// import { QuestContext } from './QuestContext';
// import { 
//   Question, 
//   QuestSession, 
//   QuestResult, 
//   QuestionResponse,
//   QuestSessionStatus,
//   HonestyTag
// } from './types';
// import questSections, { getAllQuestions, getQuestionsBySection } from './questions';
// import { googleAnalytics } from '../../../services/analytics/googleAnalytics';
// import { usePostHog } from 'posthog-js/react';
// import { getDeviceIdentifier } from '@/utils/deviceFingerprint';

// interface QuestProviderProps {
//   children: React.ReactNode;
//   initialSectionId?: string;
// }

// export function QuestProvider({ children, initialSectionId }: QuestProviderProps) {
//   // State
//   const [session, setSession] = useState<QuestSession | null>(null);
//   const [currentSectionId, setCurrentSectionId] = useState<string>(initialSectionId || questSections[0].id);
//   const [allQuestions, setAllQuestions] = useState<Question[]>(getAllQuestions());
//   const [sectionQuestions, setSectionQuestions] = useState<Question[]>(
//     initialSectionId ? getQuestionsBySection(initialSectionId) : getQuestionsBySection(questSections[0].id)
//   );
//   const [isLoading, setIsLoading] = useState(false);
//   const [isSubmitting, setIsSubmitting] = useState(false);
//   const [error, setError] = useState<Error | null>(null);
//   // ✨ NEW STATE - Add these lines after existing useState declarations
//   const [allowSkip, setAllowSkip] = useState(true);
//   const [visitedQuestions, setVisitedQuestions] = useState<string[]>([]);
//   const [currentViewingQuestion, setCurrentViewingQuestion] = useState<string | null>(null);
//   const [questionViewTimes, setQuestionViewTimes] = useState<Record<string, number>>({});
//   const [deviceIdentifier, setDeviceIdentifier] = useState<any>(null);
//   const [hasSubmittedToAPI, setHasSubmittedToAPI] = useState(false);


//   const navigate = useNavigate();
//   const auth = useAuth();
//   const posthog = usePostHog();


//   // Auto-save timer ref
//   const autoSaveInterval = useRef<NodeJS.Timeout | null>(null);

//   // Auto-save effect - saves session responses every 5 seconds
//   useEffect(() => {
//     if (session && session.responses && Object.keys(session.responses).length > 0) {
//       // Clear existing timer
//       if (autoSaveInterval.current) {
//         clearInterval(autoSaveInterval.current);
//       }
      
//       // Start new timer - save every 5 seconds
//       autoSaveInterval.current = setInterval(() => {
//         // console.log('🔄 Auto-saving session responses...');
//         localStorage.setItem('fraterny_quest_session', JSON.stringify(session));
//       }, 5000);
//     }

//     // Cleanup timer when session ends or component unmounts
//     return () => {
//       if (autoSaveInterval.current) {
//         clearInterval(autoSaveInterval.current);
//       }
//     };
//   }, [session?.responses]);

//   // Immediate save on page unload/browser close + GA4 abandon tracking
//   useEffect(() => {
//     const handleBeforeUnload = () => {
//       if (session && session.responses && Object.keys(session.responses).length > 0) {
//         console.log('💾 Browser closing - saving session immediately');
//         localStorage.setItem('fraterny_quest_session', JSON.stringify(session));
        
//         // NEW: Track quest abandonment in GA4
//         if (session.status === 'in_progress') {
//           const userState = auth.user ? 'logged_in' : 'anonymous';
//           const startTime = session.startedAt ? new Date(session.startedAt).getTime() : Date.now();
//           const sessionDuration = (Date.now() - startTime) / 1000;
//           const questionsCompleted = Object.keys(session.responses).length;
//           const currentQuestionIndex = session.currentQuestionIndex || 0;
//           const currentQuestion = sectionQuestions[currentQuestionIndex];
          
//           if (currentQuestion) {
//             googleAnalytics.trackQuestAbandon({
//               session_id: session.id,
//               question_id: currentQuestion.id,
//               section_id: currentQuestion.sectionId || currentSectionId,
//               user_state: userState,
//               question_index: currentQuestionIndex + 1,
//               session_duration: sessionDuration,
//               abandon_reason: 'browser_close'
//             });
//           }
//         }
//       }
//     };

//     const handleVisibilityChange = () => {
//       if (document.hidden && session && session.responses && Object.keys(session.responses).length > 0) {
//         // console.log('📱 App backgrounded - saving session immediately');
//         localStorage.setItem('fraterny_quest_session', JSON.stringify(session));
        
//         // NEW: Track quest abandonment in GA4 (for mobile users backgrounding the app)
//         if (session.status === 'in_progress') {
//           const userState = auth.user ? 'logged_in' : 'anonymous';
//           const startTime = session.startedAt ? new Date(session.startedAt).getTime() : Date.now();
//           const sessionDuration = (Date.now() - startTime) / 1000;
//           const questionsCompleted = Object.keys(session.responses).length;
//           const currentQuestionIndex = session.currentQuestionIndex || 0;
//           const currentQuestion = sectionQuestions[currentQuestionIndex];
          
//           if (currentQuestion) {
//             googleAnalytics.trackQuestAbandon({
//               session_id: session.id,
//               question_id: currentQuestion.id,
//               section_id: currentQuestion.sectionId || currentSectionId,
//               user_state: userState,
//               question_index: currentQuestionIndex + 1,
//               session_duration: sessionDuration,
//               abandon_reason: 'app_backgrounded'
//             });
//           }
//         }
//       }
//     };

//     // Add event listeners
//     window.addEventListener('beforeunload', handleBeforeUnload);
//     document.addEventListener('visibilitychange', handleVisibilityChange);

//     // Cleanup
//     return () => {
//       window.removeEventListener('beforeunload', handleBeforeUnload);
//       document.removeEventListener('visibilitychange', handleVisibilityChange);
//     };
//   }, [session, auth.user, currentSectionId, sectionQuestions]);
  
//   // Derived state
//   const currentQuestionIndex = session?.currentQuestionIndex || 0;
//   const currentQuestion = sectionQuestions[currentQuestionIndex] || null;
//   // Helper function to count responses in current section
//   const getResponseCountForCurrentSection = () => {
//     if (!session?.responses) return 0;
//     return sectionQuestions.filter(q => session.responses && session.responses[q.id]).length;
//   };
//   const progress = sectionQuestions.length > 0 
//   ? ((getResponseCountForCurrentSection()) / sectionQuestions.length) * 100 
//   : 0;
  
//   // Update section questions when current section changes  
//   useEffect(() => {
//     setSectionQuestions(getQuestionsBySection(currentSectionId));
//   }, [currentSectionId]);
    
//   // Generate a session ID (temporary - will be from backend)
//   const generateSessionId = () => `session_${Date.now()}`;
  

//   const startQuest = async (sectionId?: string): Promise<QuestSession | null> => {
    
//     try {
//       setIsLoading(true);
//       setError(null);

//       // Capture device identifier for fallback recovery (secondary method)
//       // This runs alongside existing session storage, doesn't replace it
//       getDeviceIdentifier().then(identifier => {
//         setDeviceIdentifier(identifier);
//         // Store in localStorage as additional backup info
//         localStorage.setItem('fraterny_device_backup', JSON.stringify({
//           ip: identifier.ip,
//           deviceHash: identifier.deviceHash,
//           sessionId: newSession.id,
//           timestamp: new Date().toISOString()
//         }));
//       }).catch(err => {
//         console.log('Device identifier capture failed (non-critical):', err);
//       });


//       // Check for saved session first
//       const savedSession = localStorage.getItem('fraterny_quest_session');
//       if (savedSession) {
//         try {
//           const parsedSession = JSON.parse(savedSession);
//           // console.log('🔄 Found saved session, restoring progress...');
//           // console.log('🔍 DEBUG - Saved session found:', parsedSession);
//           // console.log('🔍 DEBUG - Session status:', parsedSession.status);
//           // console.log('🔍 DEBUG - Session responses:', Object.keys(parsedSession.responses || {}));
//           // setSession(parsedSession);
//           const resumedSession = {
//             ...parsedSession,
//             status: 'in_progress',
//             completedAt: undefined
//           };
//           setSession(resumedSession);
//           console.log('✅ Session restored:', resumedSession);
//           // setCurrentSectionId(parsedSession.sectionId || currentSectionId);
//           // setSectionQuestions(getQuestionsBySection(parsedSession.sectionId || currentSectionId));
//           // return parsedSession;
//           setCurrentSectionId(parsedSession.sectionId || currentSectionId);
//           setSectionQuestions(getQuestionsBySection(parsedSession.sectionId || currentSectionId));
//           setIsLoading(false);
//           return resumedSession;
//         } catch (error) {
//           localStorage.removeItem('fraterny_quest_session');
//         }
//       }
      
//       // Set section if provided
//       if (sectionId) {
//         setCurrentSectionId(sectionId);
//         setSectionQuestions(getQuestionsBySection(sectionId));
//       }
      
//       // Create a new session (will be replaced with API call)
//       const newSession: QuestSession = {
//         id: generateSessionId(),
//         userId: auth.user?.id || 'anonymous', // Will be replaced with actual user ID
//         startedAt: new Date().toISOString(),
//         status: 'in_progress',
//         currentQuestionIndex: 0,
//         responses: {},
//         sectionId: sectionId || currentSectionId,
//         // NEW PROPERTIES
//         allowSkip: true,
//         visitedQuestions: [],
//         questionProgress: {}
//       };
      
//       setSession(newSession);
//       setVisitedQuestions([]);
//       // NEW: Track quest start in GA4
//       const userState = auth.user ? 'logged_in' : 'anonymous';
//       const isResumedSession = !!savedSession;

//       googleAnalytics.trackQuestStart({
//         session_id: newSession.id,
//         user_state: userState,
//         total_questions: allQuestions.length,
//         is_resumed_session: isResumedSession
//       });
//       return newSession;
//     } catch (err) {
//       setError(err instanceof Error ? err : new Error(String(err)));
//       return null;
//     } finally {
//       setIsLoading(false);
//     }
//   };

//   const submitResponse = async (
//     questionId: string, 
//     response: string, 
//     tags?: HonestyTag[]
//   ): Promise<void> => {
//     if (!session) return;
    
//     try {
//       setIsSubmitting(true);
      
//       // Create the response object
//       const questionResponse: QuestionResponse = {
//         questionId,
//         response,
//         tags,
//         timestamp: new Date().toISOString(),
//         viewStartTime: questionViewTimes[questionId] ? new Date(questionViewTimes[questionId]).toISOString() : new Date().toISOString(),
//         totalViewTimeSeconds: session.responses?.[questionId]?.totalViewTimeSeconds || 0
//       };
      
//       // Update session with the new response
//       setSession(prev => {
//         if (!prev) return null;
        
//         return {
//           ...prev,
//           responses: {
//             ...(prev.responses || {}),
//             [questionId]: questionResponse
//           },
//           // ✨ NEW - Track question progress
//           questionProgress: {
//             ...(prev.questionProgress || {}),
//             [questionId]: 'answered'
//           },
//           // ✨ NEW - Track visited questions
//           visitedQuestions: [
//             ...(prev.visitedQuestions || []),
//             questionId
//           ]
//         };
//       });
      
//       // NEW: Track successful question completion in GA4
//       const userState = auth.user ? 'logged_in' : 'anonymous';
//       const sessionId = session?.id || `temp_${Date.now()}`;

//       // Find question details for GA4
//       const question = sectionQuestions.find(q => q.id === questionId);
//       if (question && question.sectionId) {
//         const questionIndex = allQuestions.findIndex(q => q.id === questionId) + 1;
        
//         googleAnalytics.trackQuestionComplete({
//           session_id: sessionId,
//           question_id: questionId,
//           section_id: question.sectionId,
//           user_state: userState,
//           question_index: questionIndex,
//           response_length: response?.length || 0,
//           time_on_question: questionResponse.totalViewTimeSeconds || 0
//         });
//       }
      
//     } catch (err) {
//       setError(err instanceof Error ? err : new Error(String(err)));
//     } finally {
//       setIsSubmitting(false);
//     }
//   };

//   // Track when user starts viewing a question
//   const trackQuestionView = (questionId: string) => {
//     if (currentViewingQuestion === questionId) return; // Already tracking
    
//     // Stop previous tracking
//     stopQuestionTracking();
    
//     // Start new tracking
//     setCurrentViewingQuestion(questionId);
//     setQuestionViewTimes(prev => ({
//       ...prev,
//       [questionId]: Date.now()
//     }));
//   };

//   // Stop tracking current question
//   const stopQuestionTracking = () => {
//     if (!currentViewingQuestion) return;
    
//     const startTime = questionViewTimes[currentViewingQuestion];
//     if (startTime) {
//       const timeSpent = Math.round((Date.now() - startTime) / 1000);
      
//       // Update session with accumulated time
//       setSession(prev => {
//         if (!prev || !prev.responses) return prev;
        
//         const existingResponse = prev.responses[currentViewingQuestion];
//         if (existingResponse) {
//           const currentTotal = existingResponse.totalViewTimeSeconds || 0;
//           return {
//             ...prev,
//             responses: {
//               ...prev.responses,
//               [currentViewingQuestion]: {
//                 ...existingResponse,
//                 totalViewTimeSeconds: currentTotal + timeSpent
//               }
//             }
//           };
//         }
//         return prev;
//       });
//     }
    
//     setCurrentViewingQuestion(null);
//   };
  
//   const nextQuestion = () => {
//     if (!session) return;
    
//     const currentIndex = session.currentQuestionIndex || 0;
//     const currentQuestion = sectionQuestions[currentIndex];
    
//     // Don't go past the last question
//     if (currentIndex >= sectionQuestions.length - 1) return;
    
//     const nextIndex = currentIndex + 1;
    
//     setSession(prev => {
//       if (!prev) return null;
      
//       // Mark current question as visited when moving away
//       const updatedVisitedQuestions = currentQuestion && !prev.visitedQuestions?.includes(currentQuestion.id)
//         ? [...(prev.visitedQuestions || []), currentQuestion.id]
//         : prev.visitedQuestions || [];
      
//       return {
//         ...prev,
//         currentQuestionIndex: nextIndex,
//         visitedQuestions: updatedVisitedQuestions
//       };
//     });
//   };

//   const previousQuestion = () => {
//     if (!session) return;
    
//     const currentIndex = session.currentQuestionIndex || 0;
    
//     // If we're at the first question of current section, go to previous section
//     if (currentIndex === 0) {
//       const currentSectionIndex = questSections.findIndex(s => s.id === currentSectionId);
      
//       // If there's a previous section, go to its last question
//       if (currentSectionIndex > 0) {
//         const previousSectionId = questSections[currentSectionIndex - 1].id;
//         const previousSectionQuestions = getQuestionsBySection(previousSectionId);
        
//         // Change to previous section and go to its last question
//         setCurrentSectionId(previousSectionId);
        
//         setSession(prev => {
//           if (!prev) return null;
          
//           return {
//             ...prev,
//             currentQuestionIndex: previousSectionQuestions.length - 1,
//             sectionId: previousSectionId
//           };
//         });
//       }
//       // If already in first section, do nothing (already at beginning)
//     } else {
//       // Move to previous question in current section
//       setSession(prev => {
//         if (!prev) return null;
        
//         const prevIndex = currentIndex - 1;
        
//         return {
//           ...prev,
//           currentQuestionIndex: prevIndex
//         };
//       });
//     }
//   };
  
//   // Skip current question
//   const skipQuestion = () => {
//     if (!session) return;
    
//     const currentIndex = session.currentQuestionIndex || 0;
//     const currentQuestion = sectionQuestions[currentIndex];
    
//     if (currentQuestion) {
//       // Mark as skipped in session
//       setSession(prev => {
//         if (!prev) return null;
        
//         return {
//           ...prev,
//           questionProgress: {
//             ...(prev.questionProgress || {}),
//             [currentQuestion.id]: 'skipped'
//           },
//           visitedQuestions: [
//             ...(prev.visitedQuestions || []),
//             currentQuestion.id
//           ]
//         };
//       });
      
//       // Move to next question
//       nextQuestion();
//     }
//   };
  
//   // Navigate directly to a specific question
//   const goToQuestion = (questionIndex: number) => {
//     if (!session) return;
    
//     const targetIndex = Math.max(0, Math.min(questionIndex, sectionQuestions.length - 1));
//     const currentQuestion = sectionQuestions[session.currentQuestionIndex || 0];
    
//     // Mark current question as visited if we're moving away from it
//     if (currentQuestion && targetIndex !== (session.currentQuestionIndex || 0)) {
//       setSession(prev => {
//         if (!prev) return null;
        
//         return {
//           ...prev,
//           currentQuestionIndex: targetIndex,
//           visitedQuestions: [
//             ...(prev.visitedQuestions || []),
//             currentQuestion.id
//           ]
//         };
//       });
//     } else {
//       setSession(prev => {
//         if (!prev) return null;
        
//         return {
//           ...prev,
//           currentQuestionIndex: targetIndex
//         };
//       });
//     }
//   };
  
//   // Edit existing response (navigate to question and enable edit mode)
//   const editResponse = (questionId: string) => {
//     const questionIndex = sectionQuestions.findIndex(q => q.id === questionId);
//     if (questionIndex >= 0) {
//       goToQuestion(questionIndex);
//     }
//   };

//   const finishQuest = async (submissionData: any): Promise<QuestResult | null> => {
//   console.log('🚀 Starting quest submission...');

//     // Check if already submitted to prevent duplicates
//   if (hasSubmittedToAPI) {
//     console.log('⚠️ Submission already sent, preventing duplicate');
//     // Try to return cached result if available
//     const cachedSessionId = localStorage.getItem('questSessionId');
//     const cachedTestId = localStorage.getItem('testid');
//     if (cachedSessionId && cachedTestId) {
//       const navigationData = {
//         targetUrl: `/quest-result/processing/${submissionData.user_data.user_id}/${cachedSessionId}/${cachedTestId}`,
//         userId: submissionData.user_data.user_id,
//         sessionId: cachedSessionId,
//         testid: cachedTestId
//       };
//       return {
//         sessionId: cachedSessionId,
//         userId: submissionData.user_data.user_id,
//         navigationData: navigationData,
//         analysisData: {
//           summary: "Quest already submitted. Redirecting to results...",
//           sections: []
//         },
//         generatedAt: new Date().toISOString()
//       };
//     }
//     return null;
//   }

  
//   try {
//     setIsSubmitting(true);
//     setHasSubmittedToAPI(true); // Mark as submitted immediately
    
//     // Extract required IDs
//     const sessionId = submissionData.assessment_metadata.session_id;
//     const testid = submissionData.user_data.testid;
//     const userId = submissionData.user_data.user_id;

//     // Track API request start
//     const requestStartTime = Date.now();
//     posthog.capture('api_request_started', {
//       testid: testid,
//       endpoint: 'agent_submission',
//       method: 'POST',
//       timestamp: new Date().toISOString()
//     });
//     console.log('posthog event captured: api_request_started..', requestStartTime);
    
    
//     const response = await axios.post("https://api.fraterny.in/api/agent", submissionData, {
//       headers: {
//         'Content-Type': 'application/json'
//       },
//       timeout: 300000
//     });
//     console.log('📦 Server response received:', response.data);

//     // Validate response status
//     if (!response.data || response.data.status !== "Submitted") {
//       const errorMessage = response.data?.message || 'Submission failed - unexpected response';
//       console.error('❌ Submission failed:', errorMessage);
//       throw new Error(errorMessage);
//     }

//     //console.log('✅ Submission successful:', response.data);
//     // Track API request success
//     const responseTime = Date.now() - requestStartTime;
//     posthog.capture('api_request_success', {
//       testid: testid,
//       endpoint: 'agent_submission',
//       response_time_ms: responseTime,
//       timestamp: new Date().toISOString()
//     });


//     setSession(prev => {
//       if (!prev) return null;
//       return {
//         ...prev,
//         status: 'completed' as QuestSessionStatus,
//         completedAt: new Date().toISOString(),
//         durationMinutes: prev.startedAt 
//           ? (Date.now() - new Date(prev.startedAt).getTime()) / 60000 
//           : undefined
//       };
//     });
    
//     // console.log('✅ Analysis completed successfully!');
//     // console.log('📦 Server response:', response.data);
    
//     // Store data locally
//     localStorage.setItem('questSessionId', sessionId);
//     localStorage.setItem('testid', testid);

//     // Clear auto-saved session data after successful submission
//     localStorage.removeItem('fraterny_quest_session');
//     console.log('🧹 Cleared auto-saved session data after successful submission');

//     const userState = auth.user ? 'logged_in' : 'anonymous';
//     const startTime = session?.startedAt ? new Date(session.startedAt).getTime() : Date.now();
//     const totalDuration = (Date.now() - startTime) / 1000; // in seconds
//     const questionsCompleted = session?.responses ? Object.keys(session.responses).length : 0;

//     googleAnalytics.trackQuestComplete({
//       session_id: sessionId,
//       user_state: userState,
//       total_duration: totalDuration,
//       questions_completed: questionsCompleted
//     });
    
//     // const targetUrl = `/quest-result/processing/${userId}/${sessionId}/${testid}`;
//     // navigate(targetUrl);

//     const navigationData = {
//       targetUrl: `/quest-result/processing/${userId}/${sessionId}/${testid}`,
//       userId,
//       sessionId,
//       testid
//     };

//     return {
//       sessionId: sessionId,
//       userId: userId,
//       navigationData: navigationData,
//       analysisData: {
//         summary: "Quest submitted successfully.",
//         sections: []
//       },
//       generatedAt: new Date().toISOString()
//     };
    
//   } catch (error: any) {
//     const sessionId = submissionData.assessment_metadata.session_id;
//     const testid = submissionData.user_data.testid;
//     const userId = submissionData.user_data.user_id;
//     console.error('❌ Quest submission failed:', error.message);
//     posthog.capture('api_request_error', {
//       testid: testid,
//       endpoint: 'agent_submission',
//       error_message: error.message || 'Unknown error',
//       timestamp: new Date().toISOString()
//     });
    
//     // Set error in context for UI to show
//     // setError(error instanceof Error ? error : new Error('Submission failed'));
//     // If it's a network error, check if submission actually succeeded
//     if (error.code === 'NETWORK_ERROR' || 
//     error.message.includes('timeout') || 
//     error.message.includes('Network Error') ||
//     error.code === 'ECONNABORTED') {
  
//   try {
//     console.log('🔍 Network error detected, checking if submission actually succeeded...');

//     //let's add posthog event for network error detected
//     posthog.capture('network_error_detected', {
//       testid: testid,
//       endpoint: 'agent_submission',
//       error_message: error.message || 'Network error detected',
//       timestamp: new Date().toISOString()
//     });

//     const statusResponse = await fetch(`https://api.fraterny.in/api/status/${testid}`);
//     const statusData = await statusResponse.json();
    
//     if (statusData.status === 'processing' || statusData.status === 'ready') {
//       console.log('✅ Submission was actually successful, navigating to processing...');

//       //add posthog event for submission confirmed successful after network error
//       posthog.capture('submission_confirmed_successful', {
//         testid: testid,
//         endpoint: 'agent_submission',
//         timestamp: new Date().toISOString()
//       });
      
//       // Mark session as completed and do all success cleanup
//       setSession(prev => {
//         if (!prev) return null;
//         return {
//           ...prev,
//           status: 'completed' as QuestSessionStatus,
//           completedAt: new Date().toISOString(),
//           durationMinutes: prev.startedAt 
//             ? (Date.now() - new Date(prev.startedAt).getTime()) / 60000 
//             : undefined
//         };
//       });
      
//       localStorage.setItem('questSessionId', sessionId);
//       localStorage.setItem('testid', testid);
//       localStorage.removeItem('fraterny_quest_session');
      
//       const navigationData = {
//         targetUrl: `/quest-result/processing/${userId}/${sessionId}/${testid}`,
//         userId,
//         sessionId,
//         testid
//       };

//       return {
//         sessionId: sessionId,
//         userId: userId,
//         navigationData: navigationData,
//         analysisData: {
//           summary: "Quest analysis completed successfully.",
//           sections: []
//         },
//         generatedAt: new Date().toISOString()
//       };
//     }
//   } catch (statusError) {
//     console.log('Status check also failed, will show retry option');
//     // posthog event for status check failure
//     posthog.capture('status_check_failed_after_submission', {
//       testid: testid,
//       endpoint: 'status_check',
//       error_message: (statusError as Error).message || 'Status check failed',
//       timestamp: new Date().toISOString()
//     });

//   }
// }

//     throw error;
    
//   } finally {
//     setIsSubmitting(false);
//   }
//   };
    
//   const resetQuest = () => {
//     setSession(null);
//     setError(null);
//     setCurrentSectionId(initialSectionId || questSections[0].id);
//   };
  
//   // Get current section data
//   const getCurrentSection = () => {
//     return questSections.find(s => s.id === currentSectionId) || questSections[0];
//   };

//   const getTotalQuestionsInAssessment = () => {
//     return questSections.reduce((total, section) => total + section.questions.length, 0);
//   };

//   // Get current global question index (across all sections)
//   const getCurrentGlobalQuestionIndex = () => {
//     const currentSectionIndex = questSections.findIndex(s => s.id === currentSectionId);
//     const questionsBefore = questSections
//       .slice(0, currentSectionIndex)
//       .reduce((total, section) => total + section.questions.length, 0);
    
//     return questionsBefore + (session?.currentQuestionIndex || 0);
//   };

//   // Check if this is the very last question in entire assessment
//   const isLastQuestionInEntireAssessment = () => {
//     const totalQuestions = getTotalQuestionsInAssessment();
//     const currentGlobalIndex = getCurrentGlobalQuestionIndex();
//     return currentGlobalIndex === totalQuestions - 1;
//   };

//   const finishSection = (): boolean => {
//     console.log('🔄 finishSection called');
//     console.log('📍 Session exists:', !!session);
//     console.log('📍 Current section:', getCurrentSection()?.id);
    
//     if (!session || !getCurrentSection()) {
//       console.log('❌ No session or current section - returning false');
//       return false;
//     }
    
//     // Check if all questions in current section are answered
//     const currentSectionQuestions = getCurrentSection().questions;
//     console.log('📊 Questions in current section:', currentSectionQuestions.length);
//     console.log('📝 Session responses:', Object.keys(session.responses || {}));
    
//     const allQuestionsAnswered = currentSectionQuestions.every(q => {
//       const hasResponse = session.responses && session.responses[q.id];
//       console.log(`   Question ${q.id}: ${hasResponse ? '✅' : '❌'} answered`);
//       return hasResponse;
//     });
    
//     console.log('✅ All questions answered:', allQuestionsAnswered);
    
//     if (!allQuestionsAnswered) {
//       console.log('❌ Not all questions answered - returning false');
//       // Don't automatically move to next section if current isn't complete
//       return false;
//     }
    
//     // Find next section
//     const currentIndex = questSections.findIndex(s => s.id === currentSectionId);
//     console.log('📍 Current section index:', currentIndex);
//     console.log('📍 Total sections:', questSections.length);
    
//     const nextSectionIndex = currentIndex + 1;
//     console.log('📍 Next section index:', nextSectionIndex);
    
//     if (nextSectionIndex < questSections.length) {
//       // Move to next section
//       const nextSection = questSections[nextSectionIndex];
//       console.log('➡️ Moving to next section:', nextSection.id, nextSection.title);
//       changeSection(nextSection.id);
//       console.log('✅ Section change completed - returning true');
//       return true;
//     }
    
//     // No more sections - assessment is complete
//     console.log('🏁 No more sections - assessment complete - returning false');
//     return false;
//   };

//   const changeSection = (newSectionId: string) => {
//     // console.log('🔀 changeSection called with:', newSectionId);
    
//     // Validate that the section exists
//     const targetSection = questSections.find(s => s.id === newSectionId);
//     // console.log('🎯 Target section found:', !!targetSection, targetSection?.title);
    
//     if (!targetSection) {
//       console.warn(`❌ Section ${newSectionId} not found`);
//       return;
//     }

//     // If already in the target section, do nothing
//     if (currentSectionId === newSectionId) {
//       // console.log('⚠️ Already in target section - no change needed');
//       return;
//     }

//     // console.log('📍 Changing from section:', currentSectionId, 'to:', newSectionId);

//     // Update current section
//     setCurrentSectionId(newSectionId);
//     // console.log('✅ Current section ID updated');
    
//     // Reset to first question of the new section
//     setSession(prev => {
//       if (!prev) {
//         console.log('❌ No previous session state');
//         return null;
//       }
      
//       // console.log('📝 Updating session state:');
//       // console.log('   Previous question index:', prev.currentQuestionIndex);
//       // console.log('   Previous section ID:', prev.sectionId);
//       // console.log('   New question index: 0');
//       // console.log('   New section ID:', newSectionId);
      
//       const newState = {
//         ...prev,
//         currentQuestionIndex: 0, // Always start from first question
//         sectionId: newSectionId
//       };
      
//       // console.log('✅ Session state updated');
//       return newState;
//     });
    
//     // Clear any errors
//     setError(null);
//     // console.log('🧹 Errors cleared');
//     // console.log('🏁 changeSection completed');
//   };
  
//   // Context value
//   const value = useMemo(() => ({
//     // State
//     session,
//     currentQuestion,
//     questions: sectionQuestions,
//     allQuestions,
//     isLoading,
//     isSubmitting,
//     progress,
//     error,
//     currentSectionId,
    
//     // Section data
//     sections: questSections,
//     currentSection: getCurrentSection(),
    
//     // Actions
//     startQuest,
//     submitResponse,
//     nextQuestion,
//     previousQuestion,
//     changeSection,
//     finishSection,
//     finishQuest,
//     resetQuest,
//     skipQuestion,
//     goToQuestion,
//     editResponse,
    

//      getTotalQuestionsInAssessment,
//   getCurrentGlobalQuestionIndex,
//   isLastQuestionInEntireAssessment,

//   trackQuestionView,        // ADD THIS LINE
//   stopQuestionTracking,
//   }), [
//     session,
//     currentQuestion,
//     sectionQuestions,
//     allQuestions,
//     isLoading,
//     isSubmitting,
//     progress,
//     error,
//     currentSectionId
//   ]);
  
//   return (
//     <QuestContext.Provider value={value}>
//       {children}
//     </QuestContext.Provider>
//   );
// }




// ----------------------------------------------------------------------- 

import React, { useState, useEffect, useMemo, useRef } from 'react';
import { useNavigate } from 'react-router-dom';
import { useAuth } from '../../../contexts/AuthContext';
import axios from 'axios';
import { QuestContext } from './QuestContext';
import { 
  Question, 
  QuestSession, 
  QuestResult, 
  QuestionResponse,
  QuestSessionStatus,
  HonestyTag
} from './types';
import questSections, { getAllQuestions, getQuestionsBySection } from './questions';
import { googleAnalytics } from '../../../services/analytics/googleAnalytics';
import { usePostHog } from 'posthog-js/react';
import { getDeviceIdentifier } from '@/utils/deviceFingerprint';

interface QuestProviderProps {
  children: React.ReactNode;
  initialSectionId?: string;
}

export function QuestProvider({ children, initialSectionId }: QuestProviderProps) {
  // State
  const [session, setSession] = useState<QuestSession | null>(null);
  const [currentSectionId, setCurrentSectionId] = useState<string>(initialSectionId || questSections[0].id);
  const [allQuestions, setAllQuestions] = useState<Question[]>(getAllQuestions());
  const [sectionQuestions, setSectionQuestions] = useState<Question[]>(
    initialSectionId ? getQuestionsBySection(initialSectionId) : getQuestionsBySection(questSections[0].id)
  );
  const [isLoading, setIsLoading] = useState(false);
  const [isSubmitting, setIsSubmitting] = useState(false);
  const [error, setError] = useState<Error | null>(null);
  // ✨ NEW STATE - Add these lines after existing useState declarations
  const [allowSkip, setAllowSkip] = useState(true);
  const [visitedQuestions, setVisitedQuestions] = useState<string[]>([]);
  const [currentViewingQuestion, setCurrentViewingQuestion] = useState<string | null>(null);
  const [questionViewTimes, setQuestionViewTimes] = useState<Record<string, number>>({});
  const [deviceIdentifier, setDeviceIdentifier] = useState<any>(null);
  const [hasSubmittedToAPI, setHasSubmittedToAPI] = useState(false);
  const [hasAttemptedFinishWithIncomplete, setHasAttemptedFinishWithIncomplete] = useState(false);


  const navigate = useNavigate();
  const auth = useAuth();
  const posthog = usePostHog();


  // Auto-save timer ref
  const autoSaveInterval = useRef<NodeJS.Timeout | null>(null);

  // Auto-save effect - saves session responses every 5 seconds
  useEffect(() => {
    if (session && session.responses && Object.keys(session.responses).length > 0) {
      // Clear existing timer
      if (autoSaveInterval.current) {
        clearInterval(autoSaveInterval.current);
      }
      
      // Start new timer - save every 5 seconds
      autoSaveInterval.current = setInterval(() => {
        // console.log('🔄 Auto-saving session responses...');
        localStorage.setItem('fraterny_quest_session', JSON.stringify(session));
      }, 5000);
    }

    // Cleanup timer when session ends or component unmounts
    return () => {
      if (autoSaveInterval.current) {
        clearInterval(autoSaveInterval.current);
      }
    };
  }, [session?.responses]);

  // Immediate save on page unload/browser close + GA4 abandon tracking
  useEffect(() => {
    const handleBeforeUnload = () => {
      if (session && session.responses && Object.keys(session.responses).length > 0) {
        console.log('💾 Browser closing - saving session immediately');
        localStorage.setItem('fraterny_quest_session', JSON.stringify(session));
        
        // NEW: Track quest abandonment in GA4
        if (session.status === 'in_progress') {
          const userState = auth.user ? 'logged_in' : 'anonymous';
          const startTime = session.startedAt ? new Date(session.startedAt).getTime() : Date.now();
          const sessionDuration = (Date.now() - startTime) / 1000;
          const questionsCompleted = Object.keys(session.responses).length;
          const currentQuestionIndex = session.currentQuestionIndex || 0;
          const currentQuestion = sectionQuestions[currentQuestionIndex];
          
          if (currentQuestion) {
            googleAnalytics.trackQuestAbandon({
              session_id: session.id,
              question_id: currentQuestion.id,
              section_id: currentQuestion.sectionId || currentSectionId,
              user_state: userState,
              question_index: currentQuestionIndex + 1,
              session_duration: sessionDuration,
              abandon_reason: 'browser_close'
            });
          }
        }
      }
    };

    const handleVisibilityChange = () => {
      if (document.hidden && session && session.responses && Object.keys(session.responses).length > 0) {
        // console.log('📱 App backgrounded - saving session immediately');
        localStorage.setItem('fraterny_quest_session', JSON.stringify(session));
        
        // NEW: Track quest abandonment in GA4 (for mobile users backgrounding the app)
        if (session.status === 'in_progress') {
          const userState = auth.user ? 'logged_in' : 'anonymous';
          const startTime = session.startedAt ? new Date(session.startedAt).getTime() : Date.now();
          const sessionDuration = (Date.now() - startTime) / 1000;
          const questionsCompleted = Object.keys(session.responses).length;
          const currentQuestionIndex = session.currentQuestionIndex || 0;
          const currentQuestion = sectionQuestions[currentQuestionIndex];
          
          if (currentQuestion) {
            googleAnalytics.trackQuestAbandon({
              session_id: session.id,
              question_id: currentQuestion.id,
              section_id: currentQuestion.sectionId || currentSectionId,
              user_state: userState,
              question_index: currentQuestionIndex + 1,
              session_duration: sessionDuration,
              abandon_reason: 'app_backgrounded'
            });
          }
        }
      }
    };

    // Add event listeners
    window.addEventListener('beforeunload', handleBeforeUnload);
    document.addEventListener('visibilitychange', handleVisibilityChange);

    // Cleanup
    return () => {
      window.removeEventListener('beforeunload', handleBeforeUnload);
      document.removeEventListener('visibilitychange', handleVisibilityChange);
    };
  }, [session, auth.user, currentSectionId, sectionQuestions]);
  
  // Derived state
  const currentQuestionIndex = session?.currentQuestionIndex || 0;
  const currentQuestion = sectionQuestions[currentQuestionIndex] || null;
  // Helper function to count responses in current section
  const getResponseCountForCurrentSection = () => {
    if (!session?.responses) return 0;
    return sectionQuestions.filter(q => session.responses && session.responses[q.id]).length;
  };
  const progress = sectionQuestions.length > 0 
  ? ((getResponseCountForCurrentSection()) / sectionQuestions.length) * 100 
  : 0;
  
  // Update section questions when current section changes  
  useEffect(() => {
    setSectionQuestions(getQuestionsBySection(currentSectionId));
  }, [currentSectionId]);
    
  // Generate a session ID (temporary - will be from backend)
  const generateSessionId = () => `session_${Date.now()}`;
  
  // Accumulate time spent on a question from mount/unmount tracking
  const accumulateQuestionTime = (questionId: string, durationSeconds: number) => {
    setSession(prev => {
      if (!prev) return null;
      
      const existingResponse = prev.responses?.[questionId];
      if (existingResponse) {
        // Add to existing accumulated time (don't overwrite!)
        const currentTotal = existingResponse.totalViewTimeSeconds || 0;
        const newTotal = currentTotal + durationSeconds;
        return {
          ...prev,
          responses: {
            ...prev.responses,
            [questionId]: {
              ...existingResponse,
              totalViewTimeSeconds: newTotal
            }
          }
        };
      } else {
        // Create a placeholder response for timing-only
        return {
          ...prev,
          responses: {
            ...(prev.responses || {}),
            [questionId]: {
              questionId,
              response: '',
              timestamp: new Date().toISOString(),
              totalViewTimeSeconds: durationSeconds
            }
          }
        };
      }
    });
    
    console.log(`📊 Question ${questionId} accumulated +${durationSeconds}s (total will be updated)`);
  };



  const startQuest = async (sectionId?: string): Promise<QuestSession | null> => {
    
    try {
      setIsLoading(true);
      setError(null);

      // Capture device identifier for fallback recovery (secondary method)
      // This runs alongside existing session storage, doesn't replace it
      getDeviceIdentifier().then(identifier => {
        setDeviceIdentifier(identifier);
        // Store in localStorage as additional backup info
        localStorage.setItem('fraterny_device_backup', JSON.stringify({
          ip: identifier.ip,
          deviceHash: identifier.deviceHash,
          sessionId: newSession.id,
          timestamp: new Date().toISOString()
        }));
      }).catch(err => {
        console.log('Device identifier capture failed (non-critical):', err);
      });


      // Check for saved session first
      const savedSession = localStorage.getItem('fraterny_quest_session');
      if (savedSession) {
        try {
          const parsedSession = JSON.parse(savedSession);
          // console.log('🔄 Found saved session, restoring progress...');
          // console.log('🔍 DEBUG - Saved session found:', parsedSession);
          // console.log('🔍 DEBUG - Session status:', parsedSession.status);
          // console.log('🔍 DEBUG - Session responses:', Object.keys(parsedSession.responses || {}));
          // setSession(parsedSession);
          const resumedSession = {
            ...parsedSession,
            status: 'in_progress',
            completedAt: undefined
          };
          setSession(resumedSession);
          console.log('✅ Session restored:', resumedSession);
          // setCurrentSectionId(parsedSession.sectionId || currentSectionId);
          // setSectionQuestions(getQuestionsBySection(parsedSession.sectionId || currentSectionId));
          // return parsedSession;
          setCurrentSectionId(parsedSession.sectionId || currentSectionId);
          setSectionQuestions(getQuestionsBySection(parsedSession.sectionId || currentSectionId));
          setIsLoading(false);
          return resumedSession;
        } catch (error) {
          localStorage.removeItem('fraterny_quest_session');
        }
      }
      
      // Set section if provided
      if (sectionId) {
        setCurrentSectionId(sectionId);
        setSectionQuestions(getQuestionsBySection(sectionId));
      }
      
      // Create a new session (will be replaced with API call)
      const newSession: QuestSession = {
        id: generateSessionId(),
        userId: auth.user?.id || 'anonymous', // Will be replaced with actual user ID
        startedAt: new Date().toISOString(),
        status: 'in_progress',
        currentQuestionIndex: 0,
        responses: {},
        sectionId: sectionId || currentSectionId,
        // NEW PROPERTIES
        allowSkip: true,
        visitedQuestions: [],
        questionProgress: {}
      };
      
      setSession(newSession);
      setVisitedQuestions([]);
      // NEW: Track quest start in GA4
      const userState = auth.user ? 'logged_in' : 'anonymous';
      const isResumedSession = !!savedSession;

      googleAnalytics.trackQuestStart({
        session_id: newSession.id,
        user_state: userState,
        total_questions: allQuestions.length,
        is_resumed_session: isResumedSession
      });
      return newSession;
    } catch (err) {
      setError(err instanceof Error ? err : new Error(String(err)));
      return null;
    } finally {
      setIsLoading(false);
    }
  };

  const submitResponse = async (
    questionId: string, 
    response: string, 
    tags?: HonestyTag[]
  ): Promise<void> => {
    if (!session) return;
    
    try {
      setIsSubmitting(true);
      
      // Create the response object
      const questionResponse: QuestionResponse = {
        questionId,
        response,
        tags,
        timestamp: new Date().toISOString(),
        viewStartTime: questionViewTimes[questionId] ? new Date(questionViewTimes[questionId]).toISOString() : new Date().toISOString(),
        totalViewTimeSeconds: session.responses?.[questionId]?.totalViewTimeSeconds || 0
      };
      
      // Update session with the new response
      setSession(prev => {
        if (!prev) return null;
        
        return {
          ...prev,
          responses: {
            ...(prev.responses || {}),
            [questionId]: questionResponse
          },
          // ✨ NEW - Track question progress
          questionProgress: {
            ...(prev.questionProgress || {}),
            [questionId]: 'answered'
          },
          // ✨ NEW - Track visited questions
          visitedQuestions: [
            ...(prev.visitedQuestions || []),
            questionId
          ]
        };
      });
      
      // NEW: Track successful question completion in GA4
      const userState = auth.user ? 'logged_in' : 'anonymous';
      const sessionId = session?.id || `temp_${Date.now()}`;

      // Find question details for GA4
      const question = sectionQuestions.find(q => q.id === questionId);
      if (question && question.sectionId) {
        const questionIndex = allQuestions.findIndex(q => q.id === questionId) + 1;
        
        googleAnalytics.trackQuestionComplete({
          session_id: sessionId,
          question_id: questionId,
          section_id: question.sectionId,
          user_state: userState,
          question_index: questionIndex,
          response_length: response?.length || 0,
          time_on_question: questionResponse.totalViewTimeSeconds || 0
        });
      }
      
    } catch (err) {
      setError(err instanceof Error ? err : new Error(String(err)));
    } finally {
      setIsSubmitting(false);
    }
  };

  // Track when user starts viewing a question
  const trackQuestionView = (questionId: string) => {
    if (currentViewingQuestion === questionId) return; // Already tracking
    
    // Stop previous tracking
    stopQuestionTracking();
    
    // Start new tracking
    setCurrentViewingQuestion(questionId);
    setQuestionViewTimes(prev => ({
      ...prev,
      [questionId]: Date.now()
    }));
  };

  // Stop tracking current question
  const stopQuestionTracking = () => {
    if (!currentViewingQuestion) return;
    
    const startTime = questionViewTimes[currentViewingQuestion];
    if (startTime) {
      const timeSpent = Math.round((Date.now() - startTime) / 1000);
      
      // Update session with accumulated time
      setSession(prev => {
        if (!prev || !prev.responses) return prev;
        
        const existingResponse = prev.responses[currentViewingQuestion];
        if (existingResponse) {
          const currentTotal = existingResponse.totalViewTimeSeconds || 0;
          return {
            ...prev,
            responses: {
              ...prev.responses,
              [currentViewingQuestion]: {
                ...existingResponse,
                totalViewTimeSeconds: currentTotal + timeSpent
              }
            }
          };
        }
        return prev;
      });
    }
    
    setCurrentViewingQuestion(null);
  };
  
  const nextQuestion = () => {
    if (!session) return;
    
    const currentIndex = session.currentQuestionIndex || 0;
    const currentQuestion = sectionQuestions[currentIndex];
    
    // Don't go past the last question
    if (currentIndex >= sectionQuestions.length - 1) return;
    
    const nextIndex = currentIndex + 1;
    
    setSession(prev => {
      if (!prev) return null;
      
      // Mark current question as visited when moving away
      const updatedVisitedQuestions = currentQuestion && !prev.visitedQuestions?.includes(currentQuestion.id)
        ? [...(prev.visitedQuestions || []), currentQuestion.id]
        : prev.visitedQuestions || [];
      
      return {
        ...prev,
        currentQuestionIndex: nextIndex,
        visitedQuestions: updatedVisitedQuestions
      };
    });
  };

  const previousQuestion = () => {
    if (!session) return;
    
    const currentIndex = session.currentQuestionIndex || 0;
    
    // If we're at the first question of current section, go to previous section
    if (currentIndex === 0) {
      const currentSectionIndex = questSections.findIndex(s => s.id === currentSectionId);
      
      // If there's a previous section, go to its last question
      if (currentSectionIndex > 0) {
        const previousSectionId = questSections[currentSectionIndex - 1].id;
        const previousSectionQuestions = getQuestionsBySection(previousSectionId);
        
        // Change to previous section and go to its last question
        setCurrentSectionId(previousSectionId);
        
        setSession(prev => {
          if (!prev) return null;
          
          return {
            ...prev,
            currentQuestionIndex: previousSectionQuestions.length - 1,
            sectionId: previousSectionId
          };
        });
      }
      // If already in first section, do nothing (already at beginning)
    } else {
      // Move to previous question in current section
      setSession(prev => {
        if (!prev) return null;
        
        const prevIndex = currentIndex - 1;
        
        return {
          ...prev,
          currentQuestionIndex: prevIndex
        };
      });
    }
  };
  
  // Skip current question
  const skipQuestion = () => {
    if (!session) return;
    
    const currentIndex = session.currentQuestionIndex || 0;
    const currentQuestion = sectionQuestions[currentIndex];
    
    if (currentQuestion) {
      // Mark as skipped in session
      setSession(prev => {
        if (!prev) return null;
        
        return {
          ...prev,
          questionProgress: {
            ...(prev.questionProgress || {}),
            [currentQuestion.id]: 'skipped'
          },
          visitedQuestions: [
            ...(prev.visitedQuestions || []),
            currentQuestion.id
          ]
        };
      });
      
      // Move to next question
      nextQuestion();
    }
  };
  
  // Navigate directly to a specific question
  const goToQuestion = (questionIndex: number) => {
    if (!session) return;
    
    const targetIndex = Math.max(0, Math.min(questionIndex, sectionQuestions.length - 1));
    const currentQuestion = sectionQuestions[session.currentQuestionIndex || 0];
    
    // Mark current question as visited if we're moving away from it
    if (currentQuestion && targetIndex !== (session.currentQuestionIndex || 0)) {
      setSession(prev => {
        if (!prev) return null;
        
        return {
          ...prev,
          currentQuestionIndex: targetIndex,
          visitedQuestions: [
            ...(prev.visitedQuestions || []),
            currentQuestion.id
          ]
        };
      });
    } else {
      setSession(prev => {
        if (!prev) return null;
        
        return {
          ...prev,
          currentQuestionIndex: targetIndex
        };
      });
    }
  };
  
  // Edit existing response (navigate to question and enable edit mode)
  const editResponse = (questionId: string) => {
    const questionIndex = sectionQuestions.findIndex(q => q.id === questionId);
    if (questionIndex >= 0) {
      goToQuestion(questionIndex);
    }
  };

  const finishQuest = async (submissionData: any): Promise<QuestResult | null> => {
  console.log('🚀 Starting quest submission...');

    // Check if already submitted to prevent duplicates
  if (hasSubmittedToAPI) {
    console.log('⚠️ Submission already sent, preventing duplicate');
    // Try to return cached result if available
    const cachedSessionId = localStorage.getItem('questSessionId');
    const cachedTestId = localStorage.getItem('testid');
    if (cachedSessionId && cachedTestId) {
      const navigationData = {
        targetUrl: `/quest-result/processing/${submissionData.user_data.user_id}/${cachedSessionId}/${cachedTestId}`,
        userId: submissionData.user_data.user_id,
        sessionId: cachedSessionId,
        testid: cachedTestId
      };
      return {
        sessionId: cachedSessionId,
        userId: submissionData.user_data.user_id,
        navigationData: navigationData,
        analysisData: {
          summary: "Quest already submitted. Redirecting to results...",
          sections: []
        },
        generatedAt: new Date().toISOString()
      };
    }
    return null;
  }

  
  try {
    setIsSubmitting(true);
    setHasSubmittedToAPI(true); // Mark as submitted immediately
    
    // Extract required IDs
    const sessionId = submissionData.assessment_metadata.session_id;
    const testid = submissionData.user_data.testid;
    const userId = submissionData.user_data.user_id;

    // Track API request start
    const requestStartTime = Date.now();
    posthog.capture('api_request_started', {
      testid: testid,
      endpoint: 'agent_submission',
      method: 'POST',
      timestamp: new Date().toISOString()
    });
    console.log('posthog event captured: api_request_started..', requestStartTime);
    
    
    const response = await axios.post("https://api.fraterny.in/api/agent", submissionData, {
      headers: {
        'Content-Type': 'application/json'
      },
      timeout: 300000
    });
    console.log('📦 Server response received:', response.data);

    // Validate response status
    if (!response.data || response.data.status !== "Submitted") {
      const errorMessage = response.data?.message || 'Submission failed - unexpected response';
      console.error('❌ Submission failed:', errorMessage);
      throw new Error(errorMessage);
    }

    //console.log('✅ Submission successful:', response.data);
    // Track API request success
    const responseTime = Date.now() - requestStartTime;
    posthog.capture('api_request_success', {
      testid: testid,
      endpoint: 'agent_submission',
      response_time_ms: responseTime,
      timestamp: new Date().toISOString()
    });


    setSession(prev => {
      if (!prev) return null;
      return {
        ...prev,
        status: 'completed' as QuestSessionStatus,
        completedAt: new Date().toISOString(),
        durationMinutes: prev.startedAt 
          ? (Date.now() - new Date(prev.startedAt).getTime()) / 60000 
          : undefined
      };
    });
    
    // console.log('✅ Analysis completed successfully!');
    // console.log('📦 Server response:', response.data);
    
    // Store data locally
    localStorage.setItem('questSessionId', sessionId);
    localStorage.setItem('testid', testid);

    // Clear auto-saved session data after successful submission
    localStorage.removeItem('fraterny_quest_session');
    console.log('🧹 Cleared auto-saved session data after successful submission');

    const userState = auth.user ? 'logged_in' : 'anonymous';
    const startTime = session?.startedAt ? new Date(session.startedAt).getTime() : Date.now();
    const totalDuration = (Date.now() - startTime) / 1000; // in seconds
    const questionsCompleted = session?.responses ? Object.keys(session.responses).length : 0;

    googleAnalytics.trackQuestComplete({
      session_id: sessionId,
      user_state: userState,
      total_duration: totalDuration,
      questions_completed: questionsCompleted
    });
    
    // const targetUrl = `/quest-result/processing/${userId}/${sessionId}/${testid}`;
    // navigate(targetUrl);

    const navigationData = {
      targetUrl: `/quest-result/processing/${userId}/${sessionId}/${testid}`,
      userId,
      sessionId,
      testid
    };

    return {
      sessionId: sessionId,
      userId: userId,
      navigationData: navigationData,
      analysisData: {
        summary: "Quest submitted successfully.",
        sections: []
      },
      generatedAt: new Date().toISOString()
    };
    
  } catch (error: any) {
    const sessionId = submissionData.assessment_metadata.session_id;
    const testid = submissionData.user_data.testid;
    const userId = submissionData.user_data.user_id;
    console.error('❌ Quest submission failed:', error.message);
    posthog.capture('api_request_error', {
      testid: testid,
      endpoint: 'agent_submission',
      error_message: error.message || 'Unknown error',
      timestamp: new Date().toISOString()
    });
    
    // Set error in context for UI to show
    // setError(error instanceof Error ? error : new Error('Submission failed'));
    // If it's a network error, check if submission actually succeeded
    if (error.code === 'NETWORK_ERROR' || 
    error.message.includes('timeout') || 
    error.message.includes('Network Error') ||
    error.code === 'ECONNABORTED') {
  
  try {
    console.log('🔍 Network error detected, checking if submission actually succeeded...');

    //let's add posthog event for network error detected
    posthog.capture('network_error_detected', {
      testid: testid,
      endpoint: 'agent_submission',
      error_message: error.message || 'Network error detected',
      timestamp: new Date().toISOString()
    });

    const statusResponse = await fetch(`https://api.fraterny.in/api/status/${testid}`);
    const statusData = await statusResponse.json();
    
    if (statusData.status === 'processing' || statusData.status === 'ready') {
      console.log('✅ Submission was actually successful, navigating to processing...');

      //add posthog event for submission confirmed successful after network error
      posthog.capture('submission_confirmed_successful', {
        testid: testid,
        endpoint: 'agent_submission',
        timestamp: new Date().toISOString()
      });
      
      // Mark session as completed and do all success cleanup
      setSession(prev => {
        if (!prev) return null;
        return {
          ...prev,
          status: 'completed' as QuestSessionStatus,
          completedAt: new Date().toISOString(),
          durationMinutes: prev.startedAt 
            ? (Date.now() - new Date(prev.startedAt).getTime()) / 60000 
            : undefined
        };
      });
      
      localStorage.setItem('questSessionId', sessionId);
      localStorage.setItem('testid', testid);
      localStorage.removeItem('fraterny_quest_session');
      
      const navigationData = {
        targetUrl: `/quest-result/processing/${userId}/${sessionId}/${testid}`,
        userId,
        sessionId,
        testid
      };

      return {
        sessionId: sessionId,
        userId: userId,
        navigationData: navigationData,
        analysisData: {
          summary: "Quest analysis completed successfully.",
          sections: []
        },
        generatedAt: new Date().toISOString()
      };
    }
  } catch (statusError) {
    console.log('Status check also failed, will show retry option');
    // posthog event for status check failure
    posthog.capture('status_check_failed_after_submission', {
      testid: testid,
      endpoint: 'status_check',
      error_message: (statusError as Error).message || 'Status check failed',
      timestamp: new Date().toISOString()
    });

  }
}

    throw error;
    
  } finally {
    setIsSubmitting(false);
  }
  };
    
  const resetQuest = () => {
    setSession(null);
    setError(null);
    setCurrentSectionId(initialSectionId || questSections[0].id);
  };
  
  // Get current section data
  const getCurrentSection = () => {
    return questSections.find(s => s.id === currentSectionId) || questSections[0];
  };

  const getTotalQuestionsInAssessment = () => {
    return questSections.reduce((total, section) => total + section.questions.length, 0);
  };

  // Get current global question index (across all sections)
  const getCurrentGlobalQuestionIndex = () => {
    const currentSectionIndex = questSections.findIndex(s => s.id === currentSectionId);
    const questionsBefore = questSections
      .slice(0, currentSectionIndex)
      .reduce((total, section) => total + section.questions.length, 0);
    
    return questionsBefore + (session?.currentQuestionIndex || 0);
  };

  // Check if this is the very last question in entire assessment
  const isLastQuestionInEntireAssessment = () => {
    const totalQuestions = getTotalQuestionsInAssessment();
    const currentGlobalIndex = getCurrentGlobalQuestionIndex();
    return currentGlobalIndex === totalQuestions - 1;
  };

  const finishSection = (): boolean => {
    console.log('🔄 finishSection called');
    console.log('📍 Session exists:', !!session);
    console.log('📍 Current section:', getCurrentSection()?.id);
    
    if (!session || !getCurrentSection()) {
      console.log('❌ No session or current section - returning false');
      return false;
    }
    
    // Check if all questions in current section are answered
    const currentSectionQuestions = getCurrentSection().questions;
    console.log('📊 Questions in current section:', currentSectionQuestions.length);
    console.log('📝 Session responses:', Object.keys(session.responses || {}));
    
    const allQuestionsAnswered = currentSectionQuestions.every(q => {
      const hasResponse = session.responses && session.responses[q.id];
      console.log(`   Question ${q.id}: ${hasResponse ? '✅' : '❌'} answered`);
      return hasResponse;
    });
    
    console.log('✅ All questions answered:', allQuestionsAnswered);
    
    if (!allQuestionsAnswered) {
      console.log('❌ Not all questions answered - returning false');
      // Don't automatically move to next section if current isn't complete
      return false;
    }
    
    // Find next section
    const currentIndex = questSections.findIndex(s => s.id === currentSectionId);
    console.log('📍 Current section index:', currentIndex);
    console.log('📍 Total sections:', questSections.length);
    
    const nextSectionIndex = currentIndex + 1;
    console.log('📍 Next section index:', nextSectionIndex);
    
    if (nextSectionIndex < questSections.length) {
      // Move to next section
      const nextSection = questSections[nextSectionIndex];
      console.log('➡️ Moving to next section:', nextSection.id, nextSection.title);
      changeSection(nextSection.id);
      console.log('✅ Section change completed - returning true');
      return true;
    }
    
    // No more sections - assessment is complete
    console.log('🏁 No more sections - assessment complete - returning false');
    return false;
  };

  const changeSection = (newSectionId: string) => {
    // console.log('🔀 changeSection called with:', newSectionId);
    
    // Validate that the section exists
    const targetSection = questSections.find(s => s.id === newSectionId);
    // console.log('🎯 Target section found:', !!targetSection, targetSection?.title);
    
    if (!targetSection) {
      console.warn(`❌ Section ${newSectionId} not found`);
      return;
    }

    // If already in the target section, do nothing
    if (currentSectionId === newSectionId) {
      // console.log('⚠️ Already in target section - no change needed');
      return;
    }

    // console.log('📍 Changing from section:', currentSectionId, 'to:', newSectionId);

    // Update current section
    setCurrentSectionId(newSectionId);
    // console.log('✅ Current section ID updated');
    
    // Reset to first question of the new section
    setSession(prev => {
      if (!prev) {
        console.log('❌ No previous session state');
        return null;
      }
      
      // console.log('📝 Updating session state:');
      // console.log('   Previous question index:', prev.currentQuestionIndex);
      // console.log('   Previous section ID:', prev.sectionId);
      // console.log('   New question index: 0');
      // console.log('   New section ID:', newSectionId);
      
      const newState = {
        ...prev,
        currentQuestionIndex: 0, // Always start from first question
        sectionId: newSectionId
      };
      
      // console.log('✅ Session state updated');
      return newState;
    });
    
    // Clear any errors
    setError(null);
    // console.log('🧹 Errors cleared');
    // console.log('🏁 changeSection completed');
  };
  
  // Context value
  const value = useMemo(() => ({
    // State
    session,
    currentQuestion,
    questions: sectionQuestions,
    allQuestions,
    isLoading,
    isSubmitting,
    progress,
    error,
    currentSectionId,
    
    // Section data
    sections: questSections,
    currentSection: getCurrentSection(),
    
    // Actions
    startQuest,
    submitResponse,
    nextQuestion,
    previousQuestion,
    changeSection,
    finishSection,
    finishQuest,
    resetQuest,
    skipQuestion,
    goToQuestion,
    editResponse,
<<<<<<< HEAD
    

     getTotalQuestionsInAssessment,
  getCurrentGlobalQuestionIndex,
  isLastQuestionInEntireAssessment,

  trackQuestionView,        // ADD THIS LINE
  stopQuestionTracking,
  hasAttemptedFinishWithIncomplete,
  setHasAttemptedFinishWithIncomplete,
=======
    accumulateQuestionTime,
    getTotalQuestionsInAssessment,
    getCurrentGlobalQuestionIndex,
    isLastQuestionInEntireAssessment,
    trackQuestionView,
    stopQuestionTracking,
>>>>>>> d6ace871
  }), [
    session,
    currentQuestion,
    sectionQuestions,
    allQuestions,
    isLoading,
    isSubmitting,
    progress,
    error,
    currentSectionId
  ]);
  
  return (
    <QuestContext.Provider value={value}>
      {children}
    </QuestContext.Provider>
  );
}<|MERGE_RESOLUTION|>--- conflicted
+++ resolved
@@ -1902,9 +1902,6 @@
     skipQuestion,
     goToQuestion,
     editResponse,
-<<<<<<< HEAD
-    
-
      getTotalQuestionsInAssessment,
   getCurrentGlobalQuestionIndex,
   isLastQuestionInEntireAssessment,
@@ -1913,14 +1910,6 @@
   stopQuestionTracking,
   hasAttemptedFinishWithIncomplete,
   setHasAttemptedFinishWithIncomplete,
-=======
-    accumulateQuestionTime,
-    getTotalQuestionsInAssessment,
-    getCurrentGlobalQuestionIndex,
-    isLastQuestionInEntireAssessment,
-    trackQuestionView,
-    stopQuestionTracking,
->>>>>>> d6ace871
   }), [
     session,
     currentQuestion,
