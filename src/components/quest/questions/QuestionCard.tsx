import React, { useState, useMemo, useEffect, useRef } from 'react';
import { motion } from 'framer-motion';
import { useQuestAnimation } from '../animations/useQuestAnimation';
import { QuestionCardProps } from './types';
import { HonestyTag } from '../core/types';
import { useQuest } from '../core/useQuest';
import { AuthenticityTags } from '../trust-elements/AuthenticityTags';
import { DateResponse } from '../responses/DateResponse';
import { RankingResponse } from '../responses/RankingResponse';
import { getWordValidationStatus, getWordValidationMessage } from '../utils/questValidation';
import { googleAnalytics } from '../../../services/analytics/googleAnalytics';
import { useAuth } from '../../../contexts/AuthContext';
import { CityAutocomplete } from '../responses/CityAutocomplete';
import { useQuestionTiming } from '../hooks/useQuestionTiming';

/**
 * Base question card component
 * Renders a question with appropriate input type and honesty tags
 */
const colorConfigs = [
  { index: 1, bg: 'bg-green-100', text: 'text-lime-700', border: 'border-stone-400' },   // Male
  { index: 1, bg: 'bg-sky-100', text: 'text-sky-800', border: 'border-blue-300' },       // Female
  { index: 1, bg: 'bg-violet-100', text: 'text-purple-900', border: 'border-slate-500' },// Non-binary
  { index: 1, bg: 'bg-red-100', text: 'text-red-800', border: 'border-red-400' },        // Other
  { index: 1, bg: 'bg-gray-100', text: 'text-gray-800', border: 'border-gray-400' }      // Prefer not to say
];

export function QuestionCard({
  question,
  onResponse,
  isActive = true,
  isAnswered = false,
  previousResponse,
  showTags = true,
  className = ''
}: QuestionCardProps) {
  // State for the current response
  
  //const [response, setResponse] = useState<string>(previousResponse?.response || '');
  // const [selectedTags, setSelectedTags] = useState<HonestyTag[]>(previousResponse?.tags || []);
  const [showFlexibleOptions, setShowFlexibleOptions] = useState(false);
  const [currentSelection, setCurrentSelection] = useState<string>(previousResponse?.response || '');
   const { trackQuestionView, stopQuestionTracking, session, allQuestions, sections } = useQuest();
   useQuestionTiming(question.id);
  const { user } = useAuth(); // Add this line
  //const [selectedCity, setSelectedCity] = useState<string>('');

<<<<<<< HEAD
// Parse previous response to separate city and text OR handle ranking data
=======
>>>>>>> 5e729d4a
const [response, setResponse] = useState<string>(() => {
  if (previousResponse?.response) {
    // For ranking questions, pass the full JSON response
    if (question.type === 'ranking') {
      console.log('🔄 Restoring ranking response:', previousResponse.response);
      return previousResponse.response;
    }
    
    // For text questions with city data
    try {
      // Try to parse as JSON with proper field mapping
      const parsed = JSON.parse(previousResponse.response);
      
      // Determine field name based on question type
      let fieldValue = '';
      if (question.id === 'q1_1') {
        fieldValue = parsed.name || '';
      } else if (question.id === 'q1_2') {
        fieldValue = parsed.email || '';
      } else if (question.id === 'q1_3') {
        fieldValue = parsed.age || '';
      } else if (question.id === 'q1_5') {
        fieldValue = parsed.details || '';
      } else {
        fieldValue = parsed.details || '';
      }
      
      return fieldValue;
    } catch {
      // If not JSON, treat as plain text (old format)
      return previousResponse.response;
    }
  }
  return '';
});

  const [isAnonymousMode, setIsAnonymousMode] = useState<boolean>(() => {
  if (previousResponse?.response) {
    try {
      // Try to parse as JSON to check anonymous state
      const parsed = JSON.parse(previousResponse.response);
      // PRIORITY: If isAnonymous field exists, ALWAYS use it
      if (parsed.hasOwnProperty('isAnonymous')) {
        return parsed.isAnonymous;
      }
      // FALLBACK: If no isAnonymous field but selectedCity exists, user chose to share
      if (parsed.selectedCity) {
        return false; // Not anonymous
      }
    } catch {
      // If not JSON, check if there's any response content
      if (previousResponse.response.trim()) {
        return false; // User provided some answer, so not anonymous
      }
    }
  }
  // DEFAULT CHANGED: Start in share mode for new questions
  return false;
});


  const [selectedCity, setSelectedCity] = useState<string>(() => {
    if (previousResponse?.response) {
      try {
        // Try to parse as JSON to get city
        const parsed = JSON.parse(previousResponse.response);
        return parsed.selectedCity || '';
      } catch {
        // If not JSON, no previous city selected
        return '';
      }
    }
    return '';
  });
  // Remember previous text when switching to anonymous
const [previousText, setPreviousText] = useState<string>('');

  // Handle data when switching anonymous mode
useEffect(() => {
  if (isAnonymousMode) {
    // For name/email questions: save and clear text
    if (response && !question.enableCityAutocomplete) {
      setPreviousText(response);
      setResponse('');
      console.log('🧹 Saved and cleared text due to anonymous mode toggle (name/email)');
    }
    // For location questions: clear city but keep details text
    if (selectedCity) {
      setSelectedCity('');
      console.log('🧹 Cleared city data due to anonymous mode toggle');
    }
    
    // AUTO-SAVE: Immediately save anonymous response when toggling to anonymous
    if (question.allowAnonymous) {
      const getFieldName = () => {
        if (question.id === 'q1_1') return 'name';
        if (question.id === 'q1_2') return 'email';
        if (question.id === 'q1_3') return 'age';
        if (question.id === 'q1_5') return 'details';
        return 'details';
      };
      
      const fieldName = getFieldName();
      const fieldValue = question.enableCityAutocomplete ? response : ""; // Keep details for location, clear for name/email
      console.log('🚀 Auto-saving due to anonymous mode toggle:', fieldValue);
      
      
      const anonymousResponse = JSON.stringify({
        isAnonymous: true,
        selectedCity: "",
        [fieldName]: fieldValue
      });
      
      console.log('🔄 Auto-saving anonymous response:', anonymousResponse);
      onResponse(anonymousResponse, selectedTags);
    }
  } else {
    // Restore previous text when switching back to share mode
    if (previousText && !question.enableCityAutocomplete) {
      setResponse(previousText);
      console.log('🔄 Restored previous text when switching to share mode');
    }
  }
}, [isAnonymousMode]);
  

    // First, create a memoized initial value outside of useState
    const getInitialTags = useMemo(() => {
      if (question?.id) {
        try {
          const savedTags = localStorage.getItem(`quest_tags_${question.id}`);
          if (savedTags) {
            // console.log('📂 Loading from localStorage (memoized):', JSON.parse(savedTags));
            return JSON.parse(savedTags);
          }
        } catch (error) {
          console.error('Failed to load tags from localStorage:', error);
        }
      }
      return previousResponse?.tags || [];
    }, [question?.id, previousResponse?.tags]);

    // Then use simple useState with the memoized value
    const [selectedTags, setSelectedTags] = useState<HonestyTag[]>(getInitialTags);

    useEffect(() => {
  // console.log('🔄 Response state changed:', {
  //   questionId: question?.id,
  //   questionType: question?.type,
  //   newResponse: response,
  //   timestamp: new Date().toISOString()
  // });
  // Add this part:
  if (question?.type === 'date_input') {
    console.log('📅 Date response stored:', response);
  }
}, [response, question?.id]);

useEffect(() => {
    if (question?.id && isActive) {
      // Existing internal tracking
      trackQuestionView(question.id);
      
      // NEW: GA4 tracking
      const userState = user ? 'logged_in' : 'anonymous';
      const sessionId = session?.id || `temp_${Date.now()}`;
      
      // Calculate question indices safely
      const questionIndex = allQuestions?.findIndex(q => q.id === question.id) + 1 || 1;
      const sectionQuestions = sections?.find(s => s.id === question.sectionId)?.questions || [];
      const sectionQuestionIndex = sectionQuestions.findIndex(q => q.id === question.id) + 1 || 1;
      
      // Only track if we have required data
      if (question.sectionId && question.sectionId.trim() !== '') {
        googleAnalytics.trackQuestionView({
          session_id: sessionId,
          question_id: question.id,
          section_id: question.sectionId,
          user_state: userState,
          question_index: questionIndex,
          section_question_index: sectionQuestionIndex
        });
      }
    }
  }, [question?.id, isActive, session?.id, user, allQuestions, sections]);


// Clear city data when switching to anonymous mode
useEffect(() => {
  if (isAnonymousMode && selectedCity) {
    setSelectedCity('');
  }
}, [isAnonymousMode]);


  const { ref, controls, variants } = useQuestAnimation({
    variant: 'questionCard',
    triggerOnce: true
  });



  // NEW: Word count configuration for text inputs
  const maxWords = 100;
  const wordWarningThreshold = 90;
  const maxLength = 1000; // Character limit

  const handleTagSelect = (tag: HonestyTag) => {
  setSelectedTags(prev => {
    const newTags = prev.includes(tag) 
      ? prev.filter(t => t !== tag)
      : [...prev, tag];

    if (question?.id) {
      localStorage.setItem(`quest_tags_${question.id}`, JSON.stringify(newTags));
      // console.log('💾 QuestionCard saved tags to localStorage:', {
      //   questionId: question.id,
      //   tags: newTags
      // });
    }
    
    return newTags;
  });
};

//   const handleSubmit = (submittedResponse: string) => {
//   if (!isActive) return;
//   console.log('🚀 handleSubmit called with:', submittedResponse);
  
//   // Combine city and text response for location questions
//   // let finalResponse = submittedResponse;
//   // if (question.enableCityAutocomplete && selectedCity) {
//   //   finalResponse = JSON.stringify({
//   //     selectedCity: selectedCity,
//   //     details: submittedResponse
//   //   });
//   //   console.log('📦 SAVING city+text as:', finalResponse);
//   // } else {
//   //   console.log('📝 SAVING text only as:', finalResponse);
//   // }

//   // Combine city and text response for location questions
// let finalResponse = submittedResponse;
// if (question.allowAnonymous) {
//   if (isAnonymousMode) {
//     finalResponse = JSON.stringify({
//       isAnonymous: true,
//       selectedCity: "",
//       details: submittedResponse || 'User chose to remain anonymous'
//     });
//     console.log('📦 SAVING anonymous response as:', finalResponse);
//   } else if (question.enableCityAutocomplete && selectedCity) {
//     finalResponse = JSON.stringify({
//       selectedCity: selectedCity,
//       details: submittedResponse,
//       isAnonymous: false
//     });
//     console.log('📦 SAVING city+text as:', finalResponse);
//   } else {
//     finalResponse = JSON.stringify({
//       details: submittedResponse,
//       isAnonymous: false
//     });
//     console.log('📦 SAVING text-only (not anonymous) as:', finalResponse);
//   }
// } else if (question.enableCityAutocomplete && selectedCity) {
//   finalResponse = JSON.stringify({
//     selectedCity: selectedCity,
//     details: submittedResponse
//   });
//   console.log('📦 SAVING city+text as:', finalResponse);
// } else {
//   console.log('📝 SAVING text only as:', finalResponse);
// }
  
//   // Call the onResponse callback with the response and tags
//   onResponse(finalResponse, selectedTags);
// };
  
//   const handleInputChange = (e: React.ChangeEvent<HTMLInputElement | HTMLTextAreaElement>) => {
//     // console.log('🎯 handleInputChange received:', e.target.value, 'for question:', question?.type);
//   const newValue = e.target.value;
  
//   // Allow pasting but truncate if too long
//   if (question.type === 'text_input' && maxLength && newValue.length > maxLength) {
//     setResponse(newValue.substring(0, maxLength));
//     return;
//   }
  
//   setResponse(newValue);
//   // console.log('📝 Set response to:', newValue);
  
//   // AUTO-SAVE: Call onResponse immediately for auto-save
//   // onResponse(newValue, selectedTags);
// };
  
const handleSubmit = (submittedResponse: string) => {
  if (!isActive) return;
  console.log('🚀 handleSubmit called with:', submittedResponse);
  
  // Determine field name based on question type
  const getFieldName = () => {
    if (question.id === 'q1_1') return 'name';
    if (question.id === 'q1_2') return 'email';
    if (question.id === 'q1_3') return 'age';
    if (question.id === 'q1_5') return 'details';
    return 'details'; // fallback
  };
  
  const fieldName = getFieldName();
  
  // Handle different question types with anonymous support
  let finalResponse = submittedResponse;
  
  if (question.allowAnonymous) {
    if (isAnonymousMode) {
      // Save as anonymous response
      finalResponse = JSON.stringify({
        isAnonymous: true,
        selectedCity: "",
        [fieldName]: ""
      });
      console.log('📦 SAVING anonymous response as:', finalResponse);
    } else if (question.enableCityAutocomplete && selectedCity) {
      // Location question with city
      finalResponse = JSON.stringify({
        selectedCity: selectedCity,
        [fieldName]: submittedResponse,
        isAnonymous: false
      });
      console.log('📦 SAVING city+text as:', finalResponse);
    } else {
      // Name/email questions
      finalResponse = JSON.stringify({
        selectedCity: "",
        [fieldName]: submittedResponse,
        isAnonymous: false
      });
      console.log('📦 SAVING name/email response as:', finalResponse);
    }
  } else if (question.enableCityAutocomplete && selectedCity) {
    // Regular city autocomplete without anonymous mode
    finalResponse = JSON.stringify({
      selectedCity: selectedCity,
      [fieldName]: submittedResponse
    });
    console.log('📦 SAVING city+text as:', finalResponse);
  } else {
    // Regular questions without anonymous mode
    console.log('📝 SAVING text only as:', finalResponse);
  }
  
  // Call the onResponse callback with the response and tags
  onResponse(finalResponse, selectedTags);
};

  const handleInputChange = (e: React.ChangeEvent<HTMLInputElement | HTMLTextAreaElement>) => {
  const newValue = e.target.value;
  
  if (question.type === 'text_input' && maxLength && newValue.length > maxLength) {
    setResponse(newValue.substring(0, maxLength));
    return;
  }
  
  setResponse(newValue);
};


  const handleFormSubmit = (e: React.FormEvent) => {
  e.preventDefault();
  // console.log('📋 Form submitted!');
  // console.log('📋 response (text):', response);
  // console.log('📋 selectedCity at submit:', selectedCity);
  
  if (response.trim()) {
    handleSubmit(response);
  }
};
  

  const getTextInputValidation = () => {
    if (question.type !== 'text_input') return null;
    
    const characterCount = response.length;
    const wordValidation = getWordValidationStatus(response, maxWords, wordWarningThreshold);
    const wordMessage = getWordValidationMessage(response, maxWords, wordWarningThreshold);
    
    const isCharacterValid = characterCount <= maxLength;
    const isValid = isCharacterValid && wordValidation.isValid && response.trim().length > 0;
    
    return {
      characterCount,
      wordCount: wordValidation.wordCount,
      isValid,
      wordStatus: wordValidation.status,
      wordMessage,
      isEmpty: characterCount === 0
    };
  };
  
  // Render different input types based on question type
  const renderQuestionInput = () => {
    switch (question.type) {
      case 'multiple_choice':
        return (
          <div className="grid grid-cols-2 gap-1 mb-6">
            {/* {question.options?.map((option, index) => {
              const isSelected = currentSelection === option;
              return (
                <motion.button
                  key={index}
                  onClick={() => {
                    setCurrentSelection(option);
                    handleSubmit(option);
                  }}
                  // whileHover={{ backgroundColor: '#E2EFFF', borderColor: '#84ADDF', color: '#004A7F' }}
                  className={`rounded-lg h-14 text-left pl-3 text-xl font-normal font-['Gilroy-Medium'] border ${index===4 ? 'col-span-2' : ''}`}
                  style={{
                      backgroundColor: isSelected ? (index === 0 ? '#D1F2D1' : (index === 1 ? '#BAE6FD' : (index === 2 ? '#DDD6FE' : (index === 3 ? '#FECACA' : '#E5E7EB')))) : (index === 0 ? '#E8F5E8' : (index === 1 ? '#E0F2FE' : (index === 2 ? '#EDE9FE' : (index === 3 ? '#FEE2E2' : '#F3F4F6')))),
                      borderColor: isSelected ? (index === 0 ? '#65A30D' : (index === 1 ? '#0284C7' : (index === 2 ? '#7C3AED' : (index === 3 ? '#DC2626' : '#6B7280')))) : (index === 0 ? '#9CA3AF' : (index === 1 ? '#93C5FD' : (index === 2 ? '#6B7280' : (index === 3 ? '#F87171' : '#9CA3AF')))),
                      color: index === 0 ? '#2A7F00' : (index === 1 ? '#004A7F' : (index === 2 ? '#50007F' : (index === 3 ? '#A4080B' : '#374151')))
                  }}
                  disabled={!isActive || isAnswered}
                >
                  {option}
                </motion.button>
              );
            })} */}
            {question.options?.map((option, index) => {
          const isSelected = currentSelection === option;
          
          return (
            <motion.button
              key={index}
              onClick={() => {
                setCurrentSelection(option);
                handleSubmit(option);
              }}
              // whileHover={{ 
              //   backgroundColor: index === 0 ? '#D1F2D1' : (index === 1 ? '#FECACA' : (index === 2 ? '#DDD6FE' : (index === 3 ? '#BAE6FD' : '#E5E7EB'))), 
              //   borderColor: index === 0 ? '#65A30D' : (index === 1 ? '#DC2626' : (index === 2 ? '#7C3AED' : (index === 3 ? '#0284C7' : '#6B7280'))), 
              //   color: index === 0 ? '#2A7F00' : (index === 1 ? '#A4080B' : (index === 2 ? '#50007F' : (index === 3 ? '#004A7F' : '#374151')))
              // }}
              className={`rounded-lg h-14 text-left pl-3 text-xl font-normal font-['Gilroy-Medium'] border ${index === 4 ? 'col-span-2' : ''}`}
              style={{
                // Background Color Logic
                backgroundColor: isSelected 
                  ? (index === 0 ? '#E8F5E8' : (index === 1 ? '#FEE2E2' : (index === 2 ? '#EDE9FE' : (index === 3 ? '#E0F2FE' : '#F3F4F6'))))
                  : '#FEFEFE', // Always gray when not selected
                
                // Border Color Logic  
                borderColor: isSelected 
                  ? (index === 0 ? '#65A30D' : (index === 1 ? '#DC2626' : (index === 2 ? '#7C3AED' : (index === 3 ? '#0284C7' : '#9CA3AF'))))
                  : '#B1B1B1', // Always gray when not selected
                
                // Text Color Logic
                color: isSelected 
                  ? (index === 0 ? '#2A7F00' : (index === 1 ? '#A4080B' : (index === 2 ? '#50007F' : (index === 3 ? '#004A7F' : '#374151'))))
                  : '#B1B1B1' // Always dark gray when not selected
              }}
              disabled={!isActive || isAnswered}
            >
              {option}
            </motion.button>
          );
        })}
            </div>
        );
        
      case 'text_input':
          const textValidation = getTextInputValidation();
          return (
            <div className="mb-6">
              {question.enableCityAutocomplete && question.allowAnonymous && (
              <div className="mb-4">
                <label className="block text-xl font-['Gilroy-Medium'] text-gray-700 mb-2">
                  Primary City
                </label>
                <motion.div 
                  className="flex items-center gap-2 mb-2"
                >
                  <motion.button
                    type="button"
                    onClick={() => setIsAnonymousMode(!isAnonymousMode)}
                    className={`relative inline-flex h-6 w-11 items-center rounded-full transition-colors focus:outline-none ${
                      isAnonymousMode ? 'bg-gray-300' : 'bg-blue-500'
                    }`}
                    data-anonymous-mode={isAnonymousMode}
                    animate={{ backgroundColor: isAnonymousMode ? '#D1D5DB' : '#3B82F6' }}
                    transition={{ duration: 0.2 }}
                  >
                    <motion.span
                      className="inline-block h-4 w-4 transform rounded-full bg-white shadow"
                      animate={{ x: isAnonymousMode ? 2 : 22 }}
                      transition={{ type: "spring", stiffness: 500, damping: 30 }}
                    />
                  </motion.button>
                  <span className="text-sm text-gray-600">
                    {isAnonymousMode ? "Anonymous" : ''}
                  </span>
                </motion.div>
                <CityAutocomplete
                  onCitySelect={(city) => {
                    console.log('🏙️ City selected:', city);
                    setSelectedCity(city);
                  }}
                  placeholder="Start typing..."
                  selectedCity={selectedCity}
                  isAnonymousMode={isAnonymousMode}
                  //onToggleAnonymous={() => setIsAnonymousMode(!isAnonymousMode)}
                />
              </div>
            )}

            {question.allowAnonymous && !question.enableCityAutocomplete && (
              <motion.div 
                className="flex items-center gap-2 mb-4"
              >
                <motion.button
                  type="button"
                  onClick={() => setIsAnonymousMode(!isAnonymousMode)}
                  className={`relative inline-flex h-6 w-11 items-center rounded-full transition-colors focus:outline-none ${
                    isAnonymousMode ? 'bg-gray-300' : 'bg-blue-500'
                  }`}
                  data-anonymous-mode={isAnonymousMode}
                  animate={{ backgroundColor: isAnonymousMode ? '#D1D5DB' : '#3B82F6' }}
                  transition={{ duration: 0.2 }}
                >
                  <motion.span
                    className="inline-block h-4 w-4 transform rounded-full bg-white shadow"
                    animate={{ x: isAnonymousMode ? 2 : 22 }}
                    transition={{ type: "spring", stiffness: 500, damping: 30 }}
                  />
                </motion.button>
                <span className="text-sm text-gray-600">
                  {isAnonymousMode ? 'Anonymous' : ''}
                </span>
              </motion.div>
            )}

              <form onSubmit={handleFormSubmit}>
                <div className="relative mb-[-15px]">
                  <textarea
                    value={response}
                    onChange={handleInputChange}
                    placeholder={
                      question.allowAnonymous && !question.enableCityAutocomplete
                        ? (isAnonymousMode ? question.placeholder : "")
                        : (question.placeholder || "Be as honest as you want to be for the best analysis")
                    }
                    className={`p-3 bg-white rounded-lg border border-zinc-400 resize-y w-full h-52 justify-start text-black text-xl font-normal font-['Gilroy-Medium'] ${
                      textValidation?.wordStatus === 'error' 
                        ? '' 
                        : 'border-gray-200'
                    }`}
                    disabled={!isActive || isAnswered || (question.allowAnonymous && !question.enableCityAutocomplete && isAnonymousMode)}
                  />
                </div>
                
                {/* Word validation message */}
                {textValidation?.wordMessage && (
                  <motion.div
                    initial={{ opacity: 0, y: -5 }}
                    animate={{ opacity: 1, y: 0 }}
                    className={`mt-2 text-xs ${
                      textValidation.wordStatus === 'warning' ? 'text-amber-600' : 'text-red-600'
                    }`}
                  >
                    {textValidation.wordMessage}
                  </motion.div>
                )}
                
                {/* {question.allowTags && showTags && (isActive || (isAnswered && selectedTags.length > 0)) && (
                  <div className="mt-4 mb-3">
                    <AuthenticityTags 
                      selectedTags={selectedTags}
                      onTagSelect={handleTagSelect}
                      disabled={isAnswered}
                    />
                  </div>
                )} */}

                {question.allowTags && showTags && (
                  <div className="mt-4 mb-3">
                    <p className="font-normal font-['Gilroy-Medium'] text-gray-600 pb-2"> Want to tag your answer? </p>
                    <AuthenticityTags 
                      selectedTags={selectedTags}
                      onTagSelect={handleTagSelect}
                      disabled={isAnswered}
                    />
                  </div>
                )}
                
                {/* {isActive && !isAnswered && (
                  <motion.button
                    type="submit"
                    whileHover={{ scale: 1.02 }}
                    whileTap={{ scale: 0.98 }}
                    className={`mt-3 px-4 py-2 rounded-lg transition-colors ${
                      textValidation?.isValid
                        ? 'bg-terracotta text-white hover:bg-terracotta/90'
                        : 'bg-gray-200 text-gray-500 cursor-not-allowed'
                    }`}
                    disabled={!textValidation?.isValid}
                  >
                    Submit
                  </motion.button>
                )} */}
              </form>
            </div>
          );
        
      case 'scale_rating':
        return (
          <div className="mb-6">
            <div className="flex justify-between mb-2">
              <span className="text-sm text-gray-500">
                {question.minScale || 1}
              </span>
              <span className="text-sm text-gray-500">
                {question.maxScale || 10}
              </span>
            </div>
            <input
              type="range"
              min={question.minScale || 1}
              max={question.maxScale || 10}
              value={response || (question.minScale || 1)}
              onChange={handleInputChange}
              className="w-full h-2 bg-gray-200 rounded-lg appearance-none cursor-pointer accent-black"
              disabled={!isActive || isAnswered}
            />
            {/* {isActive && !isAnswered && (
              <motion.button
                onClick={() => handleSubmit(response)}
                whileHover={{ scale: 1.02 }}
                whileTap={{ scale: 0.98 }}
                className="mt-3 px-4 py-2 bg-terracotta text-white rounded-lg hover:bg-terracotta/90 transition-colors"
              >
                Submit
              </motion.button>
            )} */}
          </div>
        );
        
      case 'date_input':
        return (
          <DateResponse
            value={response}
            onChange={handleInputChange}
            // onSubmit={handleSubmit}
            placeholder='Select your date of birth'
            disabled={!isActive || isAnswered}
            className="mb-6"
          />
        );
      
      case 'ranking':
        return (
          <RankingResponse
            options={question.options || []}
            value={response}
            onChange={handleInputChange}
            onResponse={handleSubmit} 
            disabled={!isActive || isAnswered}
            className="mb-6"
            // ← ADD these new props:
            selectedTags={selectedTags}
            onTagSelect={handleTagSelect}
            allowTags={question.allowTags}
            showTags={showTags}
          />
        );
      
      default:
      return (
        <div className="mb-6 text-gray-500 italic">
          This question type is not supported yet.
        </div>
      );
    }
  };

  
  return (
    <motion.div
      ref={ref}
      variants={variants}
      initial="hidden"
      animate={controls}
      className={`${className}`}
    >      
      {/* Question Text */}
      <div className="mb-4">
        <div className="justify-start text-neutral-950 text-4xl font-normal font-['Gilroy-Bold']">{question.text}</div>
      </div>
      
      
      {/* Question Input */}
      {renderQuestionInput()}
    </motion.div>
  );
}

export default QuestionCard;<|MERGE_RESOLUTION|>--- conflicted
+++ resolved
@@ -45,10 +45,7 @@
   const { user } = useAuth(); // Add this line
   //const [selectedCity, setSelectedCity] = useState<string>('');
 
-<<<<<<< HEAD
 // Parse previous response to separate city and text OR handle ranking data
-=======
->>>>>>> 5e729d4a
 const [response, setResponse] = useState<string>(() => {
   if (previousResponse?.response) {
     // For ranking questions, pass the full JSON response
